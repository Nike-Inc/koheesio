--- conflicted
+++ resolved
@@ -551,14 +551,7 @@
 source_pkgs = ["koheesio", "tests"]
 branch = true
 parallel = true
-<<<<<<< HEAD
 omit = ["src/koheesio/__about__.py", "src/koheesio/__init__.py"]
-=======
-omit = [
-  "src/koheesio/__about__.py",
-  "src/koheesio/__init__.py",
-]
->>>>>>> b7a43ac9
 
 [tool.coverage.paths]
 koheesio = ["src/koheesio", "*/koheesio/src/koheesio"]
