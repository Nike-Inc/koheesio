[build-system]
requires = ["hatchling"]
build-backend = "hatchling.build"

[project]
name = "koheesio"
dynamic = ["version"]
description = 'The steps-based Koheesio framework'
readme = "README.md"
requires-python = ">=3.9, <3.13" # 3.10 is the minimum recommended version
license = "Apache-2.0"
keywords = [
  # TODO: add keywords
]
authors = [
  # TODO: add other contributors
  { name = "Danny Meijer", email = "danny.meijer@nike.com" },
  { name = "Mikita Sakalouski", email = "mikita.sakalouski@nike.com" },
]
classifiers = [
  "Development Status :: 5 - Production/Stable",
  "Intended Audience :: Developers",
  "License :: OSI Approved :: Apache Software License",
  "Natural Language :: English",
  "Operating System :: OS Independent",
  "Programming Language :: Python",
  "Programming Language :: Python :: 3.9",
  "Programming Language :: Python :: 3.10",
  "Programming Language :: Python :: 3.11",
  "Programming Language :: Python :: 3.12",
  "Programming Language :: Python :: Implementation :: CPython",
  "Programming Language :: Python :: Implementation :: PyPy",
  "Topic :: Software Development :: Libraries :: Python Modules",
]
dependencies = [
  "cryptography>=42.0.4", # to address CVE-2024-26130
  "jsonpickle>2.1.0",
  "pydantic>=2",
  "python-decouple>=3.8",
  "pytz>=2023.3",
  "pyyaml>=6.0",
  "tomli>=2.0.1",
]

[project.urls]
Documentation = "https://github.com/Nike-Inc/koheesio#readme"
Issues = "https://github.com/Nike-Inc/koheesio/issues"
Source = "https://github.com/Nike-Inc/koheesio"
Project = "https://github.com/orgs/Nike-Inc/projects/4"

[project.optional-dependencies]
async = ["nest-asyncio>=1.6.0"]
async_http = [
  "aiohttp[speedups]>=3.9.5",
  "aiohttp-retry>=2.8.3",
  "nest-asyncio>=1.6.0",
]
box = ["boxsdk[jwt]==3.8.1"]
pandas = ["pandas>=1.3", "setuptools"]
pyspark = ["pyspark>=3.2.0", "pyarrow>13"]
# FIXME: loose versioning in spark_excpectations for pluggy module
# se = ["spark-expectations>=1.1.0"]
se = []
# SFTP dependencies in to_csv line_iterator
sftp = ["paramiko>=2.6.0"]
delta = ["delta-spark>=2.2"]
dev = ["black", "isort", "ruff", "mypy", "pylint", "colorama", "types-PyYAML"]
test = [
  "chispa",
  "coverage[toml]",
  "pytest",
  "pytest-asyncio",
  "pytest-cov",
  "pytest-mock",
  "pytest-order",
  "pytest-sftpserver",
  "pytest-xdist",
  "pytest-randomly",
  "requests_mock",
  "time_machine",
]


###  ~~~~~~~~~~~~~~~  ###
#  Hatch Configuration  #
###  ~~~~~~~~~~~~~~~  ###
#

[tool.hatch.version]
description = """
The version of the package is dynamically set and is maintained in the top-level `__init__.py` file of the package.
---
Bump by running `hatch version` with one of the following release types:
- `major`                     - breaking changes, i.e. 2.0.0
- `minor`                     - new features, i.e. 1.1.0
- `micro` `fix` or `patch`    - bug fixes, i.e. 1.0.1
- `a` or `alpha`              - alpha release, i.e. 1.0.0a1
- `b` or `beta`               - beta release, i.e. 1.0.0b1
- `c` `rc` `pre` or `preview` - release candidate, i.e. 1.0.0rc1
- `r` `rev` or `post`         - post release, i.e. 1.0.0.post1
- `dev`                       - development release, i.e. 1.0.0.dev1
"""
path = "src/koheesio/__about__.py"

#[tool.hatch.envs.hatch-static-analysis.scripts]
##TODO: move scripts from linting and style here
#format-check = "black --check --diff ."
#format-fix = "black ."
#lint-check = "ruff check ."
#lint-fix = "echo 'No formatting is required for this project.'"

[tool.hatch.envs.default]
description = """
The default environment is used for development and general use.
---
We use the `uv` installer by default. This is a superfast, Rust-based installer.
Run `hatch run` to run scripts in the default environment.

# Code Quality
To check and format the codebase, we use:
 - `black` for code formatting
 - `isort` for import sorting (includes colorama for colored output)
 - `ruff` for linting.
 - `mypy` for static type checking.
 - `pylint` for code quality checks.
---
There are several ways to run style checks and formatting:
- `hatch run black-check` will check the codebase with black without applying fixes.
- `hatch run black-fmt` will format the codebase using black.
- `hatch run isort-check` will check the codebase with isort without applying fixes.
- `hatch run isort-fmt` will format the codebase using isort.
- `hatch run ruff-check` will check the codebase with ruff without applying fixes.
- `hatch run ruff-fmt` will format the codebase using ruff.
- `hatch run mypy-check` will check the codebase with mypy.
- `hatch run pylint-check` will check the codebase with pylint.
- `hatch run check` will run all the above checks (including pylint and mypy).
- `hatch run fmt` or `hatch run fix` will format the codebase using black, isort, and ruff.
- `hatch run lint` will run ruff, mypy, and pylint.

# Testing and Coverage
To run the test suite, use:
- `hatch run all-tests` to run the full test suite.
- `hatch run spark-tests` to run the Spark test suite.
- `hatch run log-versions` to log the Python and PySpark versions.
- `hatch run coverage` or `hatch run cov` to run the test suite with coverage.

Note: the full test suite is will run all tests in all specified Python and PySpark versions. If you want to run tests
against specific versions, you can add `+py=3.10` or `+version=pyspark34` to the command (replace the versions with the
desired ones).

For lighter / faster testing, use the `dev` environment with `hatch shell dev` and run the tests with `pytest` or use
the `all-tests` or `spark-tests` command.
"""
installer = "uv"
features = [
  "async",
  "async_http",
  "pandas",
  "pyspark",
  "sftp",
  "delta",
  "se",
  "box",
  "dev",
]


[tool.hatch.envs.default.scripts]
# TODO: add scripts section based on Makefile
# TODO: add bandit
# TODO: move scripts from linting and style here
# Code Quality commands
black-check = "black --check --diff ."
black-fmt = "black ."
isort-check = "isort . --check --diff --color"
isort-fmt = "isort ."
ruff-check = "ruff check ."
ruff-fmt = "ruff check . --fix"
mypy-check = "mypy koheesio"
pylint-check = "pylint --output-format=colorized -d W0511 koheesio"
check = [
  "- black-check",
  "- isort-check",
  "- ruff-check",
  "- mypy-check",
  "- pylint-check",
]
fmt = ["black-fmt", "isort-fmt", "ruff-fmt"]
fix = "fmt"
lint = ["- ruff-fmt", "- mypy-check", "pylint-check"]
log-versions = "python --version && {env:HATCH_UV} pip freeze | grep pyspark"
test = "- pytest{env:HATCH_TEST_ARGS:} {args} -n 2"
spark-tests = "test -m spark"
non-spark-tests = "test -m \"not spark\""

# scripts.run = "echo bla {env:HATCH_TEST_ARGS:} {args}"
# scripts.run = "- log-versions && pytest tests/ {env:HATCH_TEST_ARGS:} {args}"
# run ="echo {args}"
# run = "- pytest tests/ {env:HATCH_TEST_ARGS:} {args}"
# run-cov = "coverage run -m pytest{env:HATCH_TEST_ARGS:} {args}"
# cov-combine = "coverage combine"
# cov-report = "coverage report"
# log-versions = "python --version && {env:HATCH_UV} pip freeze | grep pyspark"
#
#
#
# coverage = "- pytest tests/ {env:HATCH_TEST_ARGS:} {args} --cov=koheesio --cov-report=html --cov-report=term-missing --cov-fail-under=90"
# cov = "coverage"





###  ~~~~~~~~~~~~~~~~~~~~~  ###
#  Unit Testing and Coverage  #
###  ~~~~~~~~~~~~~~~~~~~~~  ###
#
[tool.hatch.envs.hatch-test]
description = """
The test environment is used to run the test suite.
---
- Run `hatch run test:all-tests` to run the full test suite.
- Run `hatch run test:spark-tests` to run the Spark test suite.
- Run `hatch run test:log-versions` to log the Python and PySpark versions.
- You can test against specific Python and PySpark versions by adding `+py=3.10` or `+version=pyspark34` to the command
  (replace the versions with the desired ones).

Note: Test env will run against all specified python and pyspark versions. Use the `dev` environment for development
and general use.
"""
features = [
  "async",
  "async_http",
  "box",
  "pandas",
  "pyspark",
  "se",
  "sftp",
  "delta",
  "dev",
  "test",
]

parallel = true
retries = 2
retry-delay = 1

[tool.hatch.envs.hatch-test.scripts]
run = "pytest{env:HATCH_TEST_ARGS:} {args} -n auto"
run-cov = "coverage run -m pytest{env:HATCH_TEST_ARGS:} {args}"
cov-combine = "coverage combine"
cov-report = "coverage report"


[[tool.hatch.envs.hatch-test.matrix]]
python = ["3.9"]
version = ["pyspark33", "pyspark34"]

[[tool.hatch.envs.hatch-test.matrix]]
python = ["3.10"]
version = ["pyspark33", "pyspark34", "pyspark35"]

[[tool.hatch.envs.hatch-test.matrix]]
python = ["3.11", "3.12"]
version = ["pyspark35"]

[tool.hatch.envs.hatch-test.overrides]
matrix.version.extra-dependencies = [
  { value = "pyspark>=3.3,<3.4", if = [
    "pyspark33",
  ] },
  { value = "pyspark>=3.4,<3.5", if = [
    "pyspark34",
  ] },
  { value = "pyspark>=3.5,<3.6", if = [
    "pyspark35",
  ] },
]
name.".*".env-vars = [
    # set number of workes for parallel testing
    { key = "PYTEST_XDIST_AUTO_NUM_WORKERS", value = "2" },
    # disables Koheesio logo being printed during testing
    { key = "KOHEESIO__PRINT_LOGO", value = "False" },
]
[tool.pytest.ini_options]
addopts = "-q --color=yes --order-scope=module"
log_level = "CRITICAL"
testpaths = ["tests"]
markers = [
  "default: added to all tests by default if no other marker expect of standard pytest markers is present",
  "spark: mark a test as a Spark test",
  # "sftp: mark a test as an SFTP test",
  # "se: mark a test as a Spark Expectations test",
  # "box: mark a test as a Box test",
  # "asyncio: mark a test as an asyncio test",
  # "asyncio_http: mark a test as an asyncio HTTP test",
]
filterwarnings = [
  # pyspark.pandas warnings
  "ignore:distutils.*:DeprecationWarning:pyspark.pandas.*",
  "ignore:'PYARROW_IGNORE_TIMEZONE'.*:UserWarning:pyspark.pandas.*",
  "ignore:distutils.*:DeprecationWarning:pyspark.sql.pandas.*",
  "ignore:is_datetime64tz_dtype.*:DeprecationWarning:pyspark.sql.pandas.*",
  # Koheesio warnings
  "ignore:DayTimeIntervalType .*:UserWarning:koheesio.steps.integrations.snowflake.*",
  "ignore:RankDedup is deprecated. Use RowNumberDedup instead.:UserWarning:koheesio.steps.transformations.*",
]

[tool.coverage.run]
source_pkgs = ["koheesio", "tests"]
branch = true
parallel = true
omit = ["src/koheesio/__about__.py", "src/koheesio/__init__.py"]

[tool.coverage.paths]
koheesio = ["src/koheesio", "*/koheesio/src/koheesio"]
tests = ["tests", "*/koheesio/tests"]

[tool.coverage.report]
exclude_lines = [
  "no cov",
  "if __name__ == .__main__.:",
  "if TYPE_CHECKING:",
]
omit = ["tests/*"]

###  ~~~~  ###
#  Docsite   #
###  ~~~~  ###
#
[tool.hatch.envs.docs]
description = """
The docs environment is used to build the documentation.
---
Run `hatch run docs:build` to build the documentation and `hatch run docs:serve` to serve it.
"""
# TODO: take commands from Makefile
detached = true
dependencies = [
  "markdown>=3.5.2",
  "mike>=2.0.0",
  "mkdocs>=1.5.3",
  "mkdocs-click>=0.8.0",
  "mkdocs-gen-files>=0.5.0",
  "mkdocs-git-revision-date-localized-plugin>=1.2.2",
  "mkdocs-glightbox>=0.3.4",
  "mkdocs-include-markdown-plugin>=6.0.4",
  "mkdocs-literate-nav>=0.6.0",
  "mkdocs-material>=9.5.13",
  "mkdocs-material-extensions>=1.3.1",
  "mkdocs-redirects>=1.2.1",
  "mkdocs-section-index>=0.3.8",
  "mkdocstrings-python>=1.7.5",
  "pygments>=2.17.2",
  "pymdown-extensions>=10.7.0",
]
scripts.build = ["mkdocs build"]
scripts.serve = ["mkdocs serve --watch ./docs/"]


###  ~~~~~~~~~~~~~~~~~~~~  ###
#  Development Environment   #
###  ~~~~~~~~~~~~~~~~~~~~  ###
#
[tool.hatch.envs.dev]
description = """
The dev environment has all the tools needed for development.

'dev' sets the default python version to 3.10 and pyspark to 3.4.
It installs in the .venv directory by default.
Point your IDE to this environment for development.
---
You can run `hatch env dev:...` to run scripts in the environment.
Activate the environment with `hatch shell dev`.

Available scripts:
- `black-check` - check the codebase with black without applying fixes.
- `black-fmt` - format the codebase using black.
- `isort-check` - check the codebase with isort without applying fixes.
- `isort-fmt` - format the codebase using isort.
- `ruff-check` - check the codebase with ruff without applying fixes.
- `ruff-fmt` - format the codebase using ruff.
- `mypy-check` - check the codebase with mypy.
- `pylint-check` - check the codebase with pylint.
- `check` - run all the above checks (including pylint and mypy).
- `fmt` or `fix` - format the codebase using black, isort, and ruff.
- `lint` - run ruff, mypy, and pylint.
- `log-versions` - log the Python and PySpark versions.
- `all-tests` - run the full test suite.
- `spark-tests` - run the Spark test suite.
- `coverage` or `cov` - run the test suite with coverage.
"""
path = ".venv"
python = "3.10"
template = "default"
features = [
  "async",
  "async_http",
  "box",
  "pandas",
  "pyspark",
  "se",
  "sftp",
  "delta",
  "dev",
  "test",
]
extra-dependencies = ["pyspark==3.4.*"]


###  ~~~~~~~~~~~~~~~~~~  ###
#  Code Quality and Style  #
###  ~~~~~~~~~~~~~~~~~~  ###
#
[tool.black]
line-length = 120
target-version = ['py39', 'py310', 'py311', 'py312']
include = '\.pyi?$'
extend-exclude = '''
/(
  | tests/_data
)/
'''

[tool.isort]
profile = "black"
skip = [
  # Skip a variety of commonly ignored directories.
  ".bzr",
  ".direnv",
  ".eggs",
  ".git",
  ".hg",
  ".mypy_cache",
  ".pants.d",
  ".pytype",
  ".ruff_cache",
  ".svn",
  ".venv",
  ".venvs",
  "__pypackages__",
  "__research__",
  "__notebooks__",
  "_build",
  "buck-out",
  "build",
  "dist",
  "node_modules",
  "venv",
]
force_to_top = ["__future__", "typing"]
sections = [
  "FUTURE",
  "STDLIB",
  "THIRDPARTY",
  "PYDANTIC",
  "PYSPARK",
  "KOHEESIO",
  "FIRSTPARTY",
  "LOCALFOLDER",
]
known_pydantic = ["pydantic"]
known_pyspark = ["pyspark"]
known_koheesio = ["koheesio"]

[tool.ruff]
# https://docs.astral.sh/ruff/configuration/#using-pyprojecttoml
# https://docs.astral.sh/ruff/settings/
target-version = "py310"
line-length = 120 # Same as Black.
exclude = [
  # Exclude a variety of commonly ignored directories.
  ".bzr",
  ".direnv",
  ".eggs",
  ".git",
  ".hg",
  ".mypy_cache",
  ".pants.d",
  ".pytype",
  ".ruff_cache",
  ".svn",
  ".venv",
  ".venvs",
  "__pypackages__",
  "__notebooks__",
  "__research__",
  "_build",
  "buck-out",
  "build",
  "dist",
  "node_modules",
  "venv",
]

[tool.ruff.format]
# https://docs.astral.sh/ruff/formatter/#docstring-formatting
docstring-code-format = true

[tool.ruff.lint]
# Enable pycodestyle (`E`) and Pyflakes (`F`) codes by default.
select = ["E", "F"]
ignore = [
  "F405", # To avoid errors like '`ConfigDict` may be undefined, or defined from star imports: `pydantic`'
  "E501", # To avoid errors like 'line too long (120 > 79 characters)' -> let Black handle this instead
  "F401", # To avoid errors like 'module imported but unused' -> there are too many false positives
  "F403", # To avoid errors like 'import * used; unable to detect undefined names' -> leads to false positives
]
# Unlike Flake8, default to a complexity level of 10.
mccabe.max-complexity = 10

# Allow autofix for all enabled rules (when `--fix` is provided).
fixable = [
  "A",
  "B",
  "C",
  "D",
  "E",
  "F",
  "G",
  "I",
  "N",
  "Q",
  "S",
  "T",
  "W",
  "ANN",
  "ARG",
  "BLE",
  "COM",
  "DJ",
  "DTZ",
  "EM",
  "ERA",
  "EXE",
  "FBT",
  "ICN",
  "INP",
  "ISC",
  "NPY",
  "PD",
  "PGH",
  "PIE",
  "PL",
  "PT",
  "PTH",
  "PYI",
  "RET",
  "RSE",
  "RUF",
  "SIM",
  "SLF",
  "TCH",
  "TID",
  "TRY",
  "UP",
  "YTT",
]
unfixable = []

# Allow unused variables when underscore-prefixed.
dummy-variable-rgx = "^(_+|(_+[a-zA-Z0-9_]*[a-zA-Z0-9]+?))$"

[tool.mypy]
check_untyped_defs = false
disallow_untyped_calls = false
disallow_untyped_defs = true
files = ["koheesio/**/*.py"]

[tool.pylint.main]
fail-under = 9.5
py-version = "3.10"

[tool.pylint.basic]
# require docstrings for all functions except magic methods (those starting and ending with __) and test methods (those starting with test_).
no-docstring-rgx = "__.*__|test_.*"

[tool.pylint.classes]
exclude-protected = [
  "_asdict",
  "_fields",
  "_replace",
  "_source",
  "_make",
  "os._exit",
  "_jsc",
]

[tool.pylint.design]
max-attributes = 25
max-bool-expr = 5
max-locals = 16
max-parents = 25
min-public-methods = 1

[tool.pylint.format]
# Same as Black.
max-line-length = 120
# Maximum number of lines in a module.
max-module-lines = 1200
# Allow the body of a class to be on the same line as the declaration if body contains single statement.
single-line-class-stmt = true
# Allow the body of an if to be on the same line as the test if there is no else.
single-line-if-stmt = true

[tool.pylint.logging]
# The type of string formatting that logging methods do. old means using % formatting, new is for {} formatting.
logging-format-style = "new"

[tool.pylint."messages control"]
confidence = [
  "HIGH",
  "CONTROL_FLOW",
  "INFERENCE",
  "INFERENCE_FAILURE",
  "UNDEFINED",
]
disable = [
  "raw-checker-failed",
  "bad-inline-option",
  "locally-disabled",
  "file-ignored",
  "suppressed-message",
  "useless-suppression",
  "deprecated-pragma",
  "use-symbolic-message-instead",
  "use-implicit-booleaness-not-comparison-to-string",
  "use-implicit-booleaness-not-comparison-to-zero",
  "no-member",
  "arguments-differ",
  "consider-using-set-comprehension",
  "duplicate-code",
  "import-outside-toplevel",
  "inconsistent-return-statements",
  "invalid-name",
  "line-too-long",
  "logging-fstring-interpolation",
  "no-else-return",
  "no-self-argument",
  "protected-access",
  "too-few-public-methods",
  "too-many-arguments",
  "too-many-branches",
  "too-many-instance-attributes",
  "too-many-statements",
  "useless-object-inheritance",
  "unnecessary-ellipsis",
]
enable = ["logging-not-lazy", "c-extension-no-member"]

[tool.pylint.miscellaneous]
notes = ["FIXME", "TODO"]

[tool.pylint.refactoring]
<<<<<<< HEAD
max-nested-blocks = 3
=======
max-nested-blocks = 3


###  ~~~~~~~~~~~~~~~~~~~~~  ###
#  Unit Testing and Coverage  #
###  ~~~~~~~~~~~~~~~~~~~~~  ###
#
[tool.hatch.envs.hatch-test]
description = """
The test environment is used to run the test suite.
---
- Run `hatch run test:all-tests` to run the full test suite.
- Run `hatch run test:spark-tests` to run the Spark test suite.
- Run `hatch run test:log-versions` to log the Python and PySpark versions.
- You can test against specific Python and PySpark versions by adding `+py=3.10` or `+version=pyspark34` to the command
  (replace the versions with the desired ones).

Note: Test env will run against all specified python and pyspark versions. Use the `dev` environment for development
and general use.
"""
features = [
  "async",
  "async_http",
  "box",
  "pandas",
  "pyspark",
  "se",
  "sftp",
  "delta",
  "dev",
  "test",
]

parallel = true
retries = 2
retry-delay = 1

[tool.hatch.envs.hatch-test.scripts]
run = "pytest{env:HATCH_TEST_ARGS:} {args} -n auto"
run-cov = "coverage run -m pytest{env:HATCH_TEST_ARGS:} {args}"
cov-combine = "coverage combine"
cov-report = "coverage report"


[[tool.hatch.envs.hatch-test.matrix]]
python = ["3.9"]
version = ["pyspark33", "pyspark34"]

[[tool.hatch.envs.hatch-test.matrix]]
python = ["3.10"]
version = ["pyspark33", "pyspark34", "pyspark35"]

[[tool.hatch.envs.hatch-test.matrix]]
python = ["3.11", "3.12"]
version = ["pyspark35"]

[tool.hatch.envs.hatch-test.overrides]
matrix.version.extra-dependencies = [
  { value = "pyspark>=3.3,<3.4", if = [
    "pyspark33",
  ] },
  { value = "pyspark>=3.4,<3.5", if = [
    "pyspark34",
  ] },
  { value = "pyspark>=3.5,<3.6", if = [
    "pyspark35",
  ] },
]
name.".*".env-vars = [
  # set number of workes for parallel testing
  { key = "PYTEST_XDIST_AUTO_NUM_WORKERS", value = "2" },
  # disables Koheesio logo being printed during testing
  { key = "KOHEESIO__PRINT_LOGO", value = "False" },
]
[tool.pytest.ini_options]
addopts = "-q --color=yes --order-scope=module"
log_level = "CRITICAL"
testpaths = ["tests"]
markers = [
  "default: added to all tests by default if no other marker expect of standard pytest markers is present",
  "spark: mark a test as a Spark test",
  # "sftp: mark a test as an SFTP test",
  # "se: mark a test as a Spark Expectations test",
  # "box: mark a test as a Box test",
  # "asyncio: mark a test as an asyncio test",
  # "asyncio_http: mark a test as an asyncio HTTP test",
]
filterwarnings = [
  # pyspark.pandas warnings
  "ignore:distutils.*:DeprecationWarning:pyspark.pandas.*",
  "ignore:'PYARROW_IGNORE_TIMEZONE'.*:UserWarning:pyspark.pandas.*",
  "ignore:distutils.*:DeprecationWarning:pyspark.sql.pandas.*",
  "ignore:is_datetime64tz_dtype.*:DeprecationWarning:pyspark.sql.pandas.*",
  # Koheesio warnings
  "ignore:DayTimeIntervalType .*:UserWarning:koheesio.spark.snowflake.*",
]

[tool.coverage.run]
source_pkgs = ["koheesio", "tests"]
branch = true
parallel = true
omit = ["src/koheesio/__about__.py", "src/koheesio/__init__.py"]

[tool.coverage.paths]
koheesio = ["src/koheesio", "*/koheesio/src/koheesio"]
tests = ["tests", "*/koheesio/tests"]

[tool.coverage.report]
exclude_lines = ["no cov", "if __name__ == .__main__.:", "if TYPE_CHECKING:"]
omit = ["tests/*"]

###  ~~~~  ###
#  Docsite   #
###  ~~~~  ###
#
[tool.hatch.envs.docs]
description = """
The docs environment is used to build the documentation.
---
Run `hatch run docs:build` to build the documentation and `hatch run docs:serve` to serve it.
"""
# TODO: take commands from Makefile
detached = true
dependencies = [
  "markdown>=3.5.2",
  "mike>=2.0.0",
  "mkdocs>=1.5.3",
  "mkdocs-click>=0.8.0",
  "mkdocs-gen-files>=0.5.0",
  "mkdocs-git-revision-date-localized-plugin>=1.2.2",
  "mkdocs-glightbox>=0.3.4",
  "mkdocs-include-markdown-plugin>=6.0.4",
  "mkdocs-literate-nav>=0.6.0",
  "mkdocs-material>=9.5.13",
  "mkdocs-material-extensions>=1.3.1",
  "mkdocs-redirects>=1.2.1",
  "mkdocs-section-index>=0.3.8",
  "mkdocstrings-python>=1.7.5",
  "pygments>=2.17.2",
  "pymdown-extensions>=10.7.0",
]
scripts.build = ["mkdocs build"]
scripts.serve = ["mkdocs serve --watch ./docs/"]


###  ~~~~~~~~~~~~~~~~~~~~  ###
#  Development Environment   #
###  ~~~~~~~~~~~~~~~~~~~~  ###
#
[tool.hatch.envs.dev]
description = """
The dev environment has all the tools needed for development.

'dev' sets the default python version to 3.10 and pyspark to 3.4.
It installs in the .venv directory by default.
Point your IDE to this environment for development.
---
You can run `hatch env dev:...` to run scripts in the environment.
Activate the environment with `hatch shell dev`.

Available scripts:
- `black-check` - check the codebase with black without applying fixes.
- `black-fmt` - format the codebase using black.
- `isort-check` - check the codebase with isort without applying fixes.
- `isort-fmt` - format the codebase using isort.
- `ruff-check` - check the codebase with ruff without applying fixes.
- `ruff-fmt` - format the codebase using ruff.
- `mypy-check` - check the codebase with mypy.
- `pylint-check` - check the codebase with pylint.
- `check` - run all the above checks (including pylint and mypy).
- `fmt` or `fix` - format the codebase using black, isort, and ruff.
- `lint` - run ruff, mypy, and pylint.
- `log-versions` - log the Python and PySpark versions.
- `all-tests` - run the full test suite.
- `spark-tests` - run the Spark test suite.
- `coverage` or `cov` - run the test suite with coverage.
"""
path = ".venv"
python = "3.10"
template = "default"
features = [
  "async",
  "async_http",
  "box",
  "pandas",
  "pyspark",
  "se",
  "sftp",
  "delta",
  "dev",
  "test",
]
extra-dependencies = ["pyspark==3.4.*", "pandas<2.0"]
>>>>>>> 449be70c
<|MERGE_RESOLUTION|>--- conflicted
+++ resolved
@@ -206,9 +206,6 @@
 #
 # coverage = "- pytest tests/ {env:HATCH_TEST_ARGS:} {args} --cov=koheesio --cov-report=html --cov-report=term-missing --cov-fail-under=90"
 # cov = "coverage"
-
-
-
 
 
 ###  ~~~~~~~~~~~~~~~~~~~~~  ###
@@ -652,9 +649,6 @@
 notes = ["FIXME", "TODO"]
 
 [tool.pylint.refactoring]
-<<<<<<< HEAD
-max-nested-blocks = 3
-=======
 max-nested-blocks = 3
 
 
@@ -697,7 +691,6 @@
 run-cov = "coverage run -m pytest{env:HATCH_TEST_ARGS:} {args}"
 cov-combine = "coverage combine"
 cov-report = "coverage report"
-
 
 [[tool.hatch.envs.hatch-test.matrix]]
 python = ["3.9"]
@@ -847,5 +840,4 @@
   "dev",
   "test",
 ]
-extra-dependencies = ["pyspark==3.4.*", "pandas<2.0"]
->>>>>>> 449be70c
+extra-dependencies = ["pyspark==3.4.*", "pandas<2.0"]