"""A type-safe Python framework for building efficient data pipelines

Koheesio is a Python framework for building type-safe and efficient data pipelines, particularly useful for
large-scale data processing. It promotes modularity, composability, and collaboration, allowing for the creation of
complex pipelines from simple, reusable components.

Leveraging Pydantic, it ensures predictable pipeline execution and structured configurations within pipeline components.

With its simple and straightforward API, Koheesio makes it easy for developers to build and manage data pipelines,
enhancing productivity and code maintainability.
"""

LICENSE_INFO = "Licensed as Apache 2.0"
SOURCE = "https://github.com/Nike-Inc/koheesio"
<<<<<<< HEAD
__version__ = "0.10.6-alpha.2"
=======
__version__ = "0.10.6"
>>>>>>> 5568cab3
__logo__ = (
    75,
    (
        b"\x1f\x8b\x08\x00TiGf\x02\xff}\x91\xbb\r\xc30\x0cD{Nq\x1bh\n\x01\x16R\xa4pK@\x8bh\xf8\xe8\xf8\x89\xe9\x04\xf0\x15"
        b"\xc4\x91\x10\x9f(J`z\xbd4B\xea8J\xf2\xa01T\x02\x01,\x0b\x85Q\x92\x07\xe9\x9cK\x92\xd1,\xe0mRBL\x9c\xa6\x9b\xee"
        b"\xeet)\x07Av\xc9/\x0b\x98\x93\xb4=\xd1v\xa4\xf5NG\xc6\xe5\xce\x93nk\x8d\x81\xf5\xed\x92\x80AmC\xbb\xde,.\x7f\x1fc"
        b"\x0fU\xa79\x19\x82\x16]\x1248\x8f\xa5\x7f\x1c|\x92\xe2\xb8\xa59\xfd\xa5\x86\x8b.I\x9a\xf3\xd4W\x80\x8a\xd3\x9e"
        b"\xfb\xba\\\xecm\x9f#\xee\xea\x92}M+\xffb\xb7\xb2\xc4\xc4K\x88Zui\xda\xedD\xfb\x00\xcfU6\xd3_\x02\x00\x00"
    ),
)
__short_description__ = __doc__.split("\n", maxsplit=1)[0]
__about__ = f"""Koheesio - v{__version__}
{__short_description__}
{LICENSE_INFO}
Source: {SOURCE}
"""


# fmt: off
def _about() -> str:  # pragma: no cover
    """Return the Koheesio logo and version/about information as a string
    Note: this code is not meant to be readable, instead it is written to be as compact as possible
    """
    import gzip
    _w, _logo = __logo__
    _h, _v, _n = "\u2500", "\u2502", "\n"
    return gzip.decompress(_logo).decode() + (
        _n + '\u256d' + _h * _w + "\u256e" + _n +
        f"{_n.join([f'{_v}{_l:^{_w}}{_v}' for _l in __about__.split(_n)[:-1]])}" +
        _n + "\u2570" + _h * _w + "\u256f"
    )
# fmt: on


if __name__ == "__main__":
    print(_about())<|MERGE_RESOLUTION|>--- conflicted
+++ resolved
@@ -12,11 +12,8 @@
 
 LICENSE_INFO = "Licensed as Apache 2.0"
 SOURCE = "https://github.com/Nike-Inc/koheesio"
-<<<<<<< HEAD
-__version__ = "0.10.6-alpha.2"
-=======
+
 __version__ = "0.10.6"
->>>>>>> 5568cab3
 __logo__ = (
     75,
     (
