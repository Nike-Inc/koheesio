"""This module contains the base class for SQL steps."""

from abc import ABC
from pathlib import Path
from typing import Any, Dict, Optional, Union

from koheesio import Step
from koheesio.models import ExtraParamsMixin, Field, model_validator


class SqlBaseStep(Step, ExtraParamsMixin, ABC):
    """Base class for SQL steps

    `params` are used as placeholders for templating. The substitutions are identified by braces ('{' and '}') and can
    optionally contain a $-sign - e.g. `${placeholder}` or `{placeholder}`.

    Parameters
    ----------
    sql_path : Optional[Union[Path, str]], optional, default=None
        Path to a SQL file
    sql : Optional[str], optional, default=None
        SQL script to apply
    params : Dict[str, Any], optional, default_factory=dict
        Placeholders (parameters) for templating. These are identified with `${placeholder}` in the SQL script.\n
        __Note__: any arbitrary kwargs passed to the class will be added to params.
    """

    sql_path: Optional[Union[Path, str]] = Field(default=None, description="Path to a SQL file")
    sql: Optional[str] = Field(default=None, description="SQL script to apply")
    params: Dict[str, Any] = Field(
        default_factory=dict,
        description="Placeholders (parameters) for templating. The substitutions are identified by braces ('{' and '}')"
        "and can optionally contain a $-sign. Note: any arbitrary kwargs passed to the class will be added to params.",
    )

    @model_validator(mode="after")
    def _validate_sql_and_sql_path(self) -> "SqlBaseStep":
        """Validate the SQL and SQL path"""
        sql = self.sql
        sql_path = self.sql_path

        if sql_path is None and sql is None:
            raise ValueError("Please specify either `sql_path` or `sql`")

        if sql_path is not None and sql is not None:
            raise ValueError("You cannot specify both `sql_path` and `sql`")

        if sql_path is not None:
            sql_path = Path(sql_path)
            if not sql_path.exists():
                raise FileNotFoundError(f"Unable to locate specified {sql_path.as_posix()}")
            self.sql = sql_path.read_text(encoding="utf-8")
            return self

        if sql is None or len(sql.strip()) == 0:
            raise ValueError("SQL is empty")

        return self

    @property
    def query(self) -> str:
        """Returns the query while performing params replacement"""
<<<<<<< HEAD
        # query = self.sql.replace("${", "{") if self.sql else self.sql
        # if "{" in query:
        #     query = query.format(**self.params)

        query = self.sql
=======
>>>>>>> 3deae1a4

        if self.sql:
            query = self.sql

            for key, value in self.params.items():
                query = query.replace(f"${{{key}}}", value)

            self.log.debug(f"Generated query: {query}")
        else:
            query = ""

        return query<|MERGE_RESOLUTION|>--- conflicted
+++ resolved
@@ -60,14 +60,6 @@
     @property
     def query(self) -> str:
         """Returns the query while performing params replacement"""
-<<<<<<< HEAD
-        # query = self.sql.replace("${", "{") if self.sql else self.sql
-        # if "{" in query:
-        #     query = query.format(**self.params)
-
-        query = self.sql
-=======
->>>>>>> 3deae1a4
 
         if self.sql:
             query = self.sql
