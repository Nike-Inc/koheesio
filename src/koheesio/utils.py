--- conflicted
+++ resolved
@@ -94,15 +94,8 @@
     return f"{uuid.uuid4().hex}"[0:length]
 
 
-def convert_str_to_bool(value) -> Any:
+def convert_str_to_bool(value: str) -> Any:
     """Converts a string to a boolean if the string is either 'true' or 'false'"""
     if isinstance(value, str) and (v := value.lower()) in ["true", "false"]:
-<<<<<<< HEAD
-        converted_value = v == "true"
-    else:
-        raise ValueError(f"Value '{value}' is not a valid boolean value")
-    return converted_value
-=======
         value = v == "true"
-    return value
->>>>>>> 2e13df2e
+    return value