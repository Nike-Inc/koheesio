--- conflicted
+++ resolved
@@ -128,11 +128,7 @@
         message=(
             "The `check_if_pyspark_connect_is_supported` function has been"
             " replaced by `check_if_pyspark_connect_module_is_available`."
-<<<<<<< HEAD
-            " Import it instead. Current function will be deprecated in the future."
-=======
             " Import it instead. Current function will be removed in the future."
->>>>>>> 8653b6e1
         ),
         category=DeprecationWarning,
         stacklevel=2,
