--- conflicted
+++ resolved
@@ -207,13 +207,7 @@
 
     def __merge_all(self) -> Union[DeltaMergeBuilder, DataFrameWriter]:
         """Merge dataframes using DeltaMergeBuilder or DataFrameWriter"""
-<<<<<<< HEAD
-        merge_cond = self.params.get("merge_cond", None)
-
-        if merge_cond is None:
-=======
         if (merge_cond := self.params.get("merge_cond")) is None:
->>>>>>> cc298642
             raise ValueError(
                 "Provide `merge_cond` in DeltaTableWriter(output_mode_params={'merge_cond':'<str or Column>'})"
             )
@@ -368,14 +362,8 @@
         map_mode_to_writer = {
             BatchOutputMode.MERGEALL.value: self.__merge_all,
             BatchOutputMode.MERGE.value: self.__merge,
-<<<<<<< HEAD
-        }.get(self.output_mode, self.__data_frame_writer)  # type: ignore
-
-        return map_mode_writer()  # type: ignore
-=======
         }
         return map_mode_to_writer.get(self.output_mode, self.__data_frame_writer)()  # type: ignore
->>>>>>> cc298642
 
     def execute(self) -> Writer.Output:
         _writer = self.writer
