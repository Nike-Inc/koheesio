"""
This module provides utility functions while working with delta framework.
"""

from typing import Optional

<<<<<<< HEAD
from delta import DeltaTable
from py4j.java_gateway import JavaObject
=======
from py4j.java_gateway import JavaObject  # type: ignore[import-untyped]
>>>>>>> 3deae1a4

from koheesio.spark import SparkSession
from koheesio.spark.utils import SPARK_MINOR_VERSION


class SparkConnectDeltaTableException(AttributeError):
    EXCEPTION_CONNECT_TEXT: str = """`DeltaTable.forName` is not supported due to delta calling _sc, 
                    which is not available in Spark Connect and PySpark>=3.5,<4.0. Required version of PySpark >=4.0.
                    Possible workaround to use spark.read and Spark SQL for any Delta operation (e.g. merge)"""

    def __init__(self, original_exception: AttributeError):
        custom_message = f"{self.EXCEPTION_CONNECT_TEXT}\nOriginal exception: {str(original_exception)}"
        super().__init__(custom_message)


def log_clauses(clauses: JavaObject, source_alias: str, target_alias: str) -> Optional[str]:
    """
    Prepare log message for clauses of DeltaMergePlan statement.

    Parameters
    ----------
    clauses : JavaObject
        The clauses of the DeltaMergePlan statement.
    source_alias : str
        The source alias.
    target_alias : str
        The target alias.

    Returns
    -------
    Optional[str]
        The log message if there are clauses, otherwise None.

    Notes
    -----
    This function prepares a log message for the clauses of a DeltaMergePlan statement. It iterates over the clauses,
    processes the conditions, and constructs the log message based on the clause type and columns.

    If the condition is a value, it replaces the source and target aliases in the condition string. If the condition is
    None, it sets the condition_clause to "No conditions required".

    The log message includes the clauses type, the clause type, the columns, and the condition.
    """
    log_message = None

    if not clauses.isEmpty():
        clauses_type = clauses.last().nodeName().replace("DeltaMergeInto", "")
        _processed_clauses: dict = {}

        for i in range(0, clauses.length()):
            clause = clauses.apply(i)
            condition = clause.condition()

            if "value" in dir(condition):
                condition_clause = (
                    condition.value()
                    .toString()
                    .replace(f"'{source_alias}", source_alias)
                    .replace(f"'{target_alias}", target_alias)
                )
            elif condition.toString() == "None":
                condition_clause = "No conditions required"
            else:
                raise ValueError(f"Condition {condition} is not supported")

            clause_type: str = clause.clauseType().capitalize()
            columns = "ALL" if clause_type == "Delete" else clause.actions().toList().apply(0).toString()

            if clause_type.lower() not in _processed_clauses:
                _processed_clauses[clause_type.lower()] = []

            log_message = (
                f"{clauses_type} will perform action:{clause_type} columns ({columns}) if `{condition_clause}`"
            )

    return log_message


def get_delta_table_for_name(spark_session: SparkSession, table_name: str) -> DeltaTable:
    """
    Retrieves the DeltaTable instance for the specified table name.

    This method attempts to get the DeltaTable using the provided Spark session and table name.
    If an AttributeError occurs and the Spark version is between 3.4 and 4.0, and the session is remote,
    it raises a SparkConnectDeltaTableException.

    Parameters
    ----------
    spark_session : SparkSession
        The Spark Session to use.
    table_name : str
        The table name.

    Returns
    -------
    DeltaTable
        The DeltaTable instance for the specified table name.

    Raises
    ------
    SparkConnectDeltaTableException
        If the Spark version is between 3.4 and 4.0, the session is remote, and an AttributeError occurs.
    """
    try:
        delta_table = DeltaTable.forName(sparkSession=spark_session, tableOrViewName=table_name)
    except AttributeError as e:
        from koheesio.spark.utils.connect import is_remote_session

        if 3.4 < SPARK_MINOR_VERSION < 4.0 and is_remote_session():
            raise SparkConnectDeltaTableException(e) from e
        else:
            raise e

    return delta_table<|MERGE_RESOLUTION|>--- conflicted
+++ resolved
@@ -4,12 +4,8 @@
 
 from typing import Optional
 
-<<<<<<< HEAD
 from delta import DeltaTable
 from py4j.java_gateway import JavaObject
-=======
-from py4j.java_gateway import JavaObject  # type: ignore[import-untyped]
->>>>>>> 3deae1a4
 
 from koheesio.spark import SparkSession
 from koheesio.spark.utils import SPARK_MINOR_VERSION
