"""Module for the DummyWriter class."""

from typing import Any, Dict, Union

from koheesio.models import Field, PositiveInt, field_validator
<<<<<<< HEAD
from koheesio.spark import DataFrame
=======
>>>>>>> 3deae1a4
from koheesio.spark.utils import show_string
from koheesio.spark.writers import Writer


class DummyWriter(Writer):
    """
    A simple DummyWriter that performs the equivalent of a df.show() on the given DataFrame and returns the first row of
    data as a dict.

    This Writer does not actually write anything to a source/destination, but is useful for debugging or testing
    purposes.

    Parameters
    ----------
    n : PositiveInt, optional, default=20
        Number of rows to show.
    truncate : bool | PositiveInt, optional, default=True
        If set to `True`, truncate strings longer than 20 chars by default.
        If set to a number greater than one, truncates long strings to length `truncate` and align cells right.
    vertical : bool, optional, default=False
        If set to `True`, print output rows vertically (one line per column value).
    """

    n: PositiveInt = Field(
        default=20,
        description="Number of rows to show.",
        gt=0,
    )
    truncate: Union[bool, PositiveInt] = Field(
        default=True,
        description="If set to ``True``, truncate strings longer than 20 chars by default."
        "If set to a number greater than one, truncates long strings to length ``truncate`` and align cells right.",
    )
    vertical: bool = Field(
        default=False,
        description="If set to ``True``, print output rows vertically (one line per column value).",
    )

    @field_validator("truncate")
    def int_truncate(cls, truncate_value: Union[int, bool]) -> int:
        """
        Truncate is either a bool or an int.

        Parameters:
        -----------
        truncate_value : int | bool, optional, default=True
            If int, specifies the maximum length of the string.
            If bool and True, defaults to a maximum length of 20 characters.

        Returns:
        --------
        int
            The maximum length of the string.

        """
        # Same logic as what is inside DataFrame.show()
        if isinstance(truncate_value, bool) and truncate_value is True:
            return 20  # default is 20 chars
        return int(truncate_value)  # otherwise 0, or whatever the user specified

    class Output(Writer.Output):
        """DummyWriter output"""

        head: Dict[str, Any] = Field(default=..., description="The first row of the DataFrame as a dict")
        df_content: str = Field(default=..., description="The content of the DataFrame as a string")

    def execute(self) -> Output:
        """Execute the DummyWriter"""
<<<<<<< HEAD
        df: DataFrame = self.df

        # noinspection PyProtectedMember
        df_content = show_string(df=df, n=self.n, truncate=self.truncate, vertical=self.vertical)

=======
>>>>>>> 3deae1a4
        # logs the equivalent of doing df.show()
        df_content = show_string(df=self.df, n=self.n, truncate=self.truncate, vertical=self.vertical)
        self.log.info(f"content of df that was passed to DummyWriter:\n{df_content}")

        self.output.head = self.df.head().asDict()
        self.output.df_content = df_content<|MERGE_RESOLUTION|>--- conflicted
+++ resolved
@@ -3,10 +3,7 @@
 from typing import Any, Dict, Union
 
 from koheesio.models import Field, PositiveInt, field_validator
-<<<<<<< HEAD
 from koheesio.spark import DataFrame
-=======
->>>>>>> 3deae1a4
 from koheesio.spark.utils import show_string
 from koheesio.spark.writers import Writer
 
@@ -75,14 +72,6 @@
 
     def execute(self) -> Output:
         """Execute the DummyWriter"""
-<<<<<<< HEAD
-        df: DataFrame = self.df
-
-        # noinspection PyProtectedMember
-        df_content = show_string(df=df, n=self.n, truncate=self.truncate, vertical=self.vertical)
-
-=======
->>>>>>> 3deae1a4
         # logs the equivalent of doing df.show()
         df_content = show_string(df=self.df, n=self.n, truncate=self.truncate, vertical=self.vertical)
         self.log.info(f"content of df that was passed to DummyWriter:\n{df_content}")
