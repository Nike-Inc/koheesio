--- conflicted
+++ resolved
@@ -43,37 +43,10 @@
 from koheesio.integrations.spark.snowflake import *
 from koheesio.logger import warn
 
-<<<<<<< HEAD
-from pyspark.sql import Window
-from pyspark.sql import functions as f
-from pyspark.sql import types as t
-
-from koheesio import Step, StepOutput
-from koheesio.logger import LoggingFactory, warn
-from koheesio.models import (
-    BaseModel,
-    ExtraParamsMixin,
-    Field,
-    SecretStr,
-    conlist,
-    field_validator,
-    model_validator,
-)
-from koheesio.spark import DataFrame, SparkStep
-from koheesio.spark.delta import DeltaTableStep
-from koheesio.spark.readers.delta import DeltaTableReader, DeltaTableStreamReader
-from koheesio.spark.readers.jdbc import JdbcReader
-from koheesio.spark.transformations import Transformation
-from koheesio.spark.writers import BatchOutputMode, Writer
-from koheesio.spark.writers.stream import (
-    ForEachBatchStreamWriter,
-    writer_to_foreachbatch,
-=======
 warn(
     "The koheesio.spark.snowflake module is deprecated. Please use the koheesio.integrations.spark.snowflake classes instead.",
     DeprecationWarning,
-    stacklevel=2
->>>>>>> 46a18ca7
+    stacklevel=2,
 )
 
 __all__ = [
@@ -96,1330 +69,4 @@
     "SyncTableAndDataFrameSchema",
     "SynchronizeDeltaToSnowflakeTask",
     "TableExists",
-<<<<<<< HEAD
-]
-
-# pylint: disable=inconsistent-mro, too-many-lines
-# Turning off inconsistent-mro because we are using ABCs and Pydantic models and Tasks together in the same class
-# Turning off too-many-lines because we are defining a lot of classes in this file
-
-
-class SnowflakeBaseModel(BaseModel, ExtraParamsMixin, ABC):
-    """
-    BaseModel for setting up Snowflake Driver options.
-
-    Notes
-    -----
-    * Snowflake is supported natively in Databricks 4.2 and newer:
-        https://docs.snowflake.com/en/user-guide/spark-connector-databricks
-    * Refer to Snowflake docs for the installation instructions for non-Databricks environments:
-        https://docs.snowflake.com/en/user-guide/spark-connector-install
-    * Refer to Snowflake docs for connection options:
-        https://docs.snowflake.com/en/user-guide/spark-connector-use#setting-configuration-options-for-the-connector
-
-    Parameters
-    ----------
-    url : str
-        Hostname for the Snowflake account, e.g. <account>.snowflakecomputing.com.
-        Alias for `sfURL`.
-    user : str
-        Login name for the Snowflake user.
-        Alias for `sfUser`.
-    password : SecretStr
-        Password for the Snowflake user.
-        Alias for `sfPassword`.
-    database : str
-        The database to use for the session after connecting.
-        Alias for `sfDatabase`.
-    sfSchema : str
-        The schema to use for the session after connecting.
-        Alias for `schema` ("schema" is a reserved name in Pydantic, so we use `sfSchema` as main name instead).
-    role : str
-        The default security role to use for the session after connecting.
-        Alias for `sfRole`.
-    warehouse : str
-        The default virtual warehouse to use for the session after connecting.
-        Alias for `sfWarehouse`.
-    authenticator : Optional[str], optional, default=None
-        Authenticator for the Snowflake user. Example: "okta.com".
-    options : Optional[Dict[str, Any]], optional, default={"sfCompress": "on", "continue_on_error": "off"}
-        Extra options to pass to the Snowflake connector.
-    format : str, optional, default="snowflake"
-        The default `snowflake` format can be used natively in Databricks, use `net.snowflake.spark.snowflake` in other
-        environments and make sure to install required JARs.
-    """
-
-    url: str = Field(
-        default=...,
-        alias="sfURL",
-        description="Hostname for the Snowflake account, e.g. <account>.snowflakecomputing.com",
-        examples=["example.snowflakecomputing.com"],
-    )
-    user: str = Field(default=..., alias="sfUser", description="Login name for the Snowflake user")
-    password: SecretStr = Field(default=..., alias="sfPassword", description="Password for the Snowflake user")
-    authenticator: Optional[str] = Field(
-        default=None,
-        description="Authenticator for the Snowflake user",
-        examples=["okta.com"],
-    )
-    database: str = Field(
-        default=..., alias="sfDatabase", description="The database to use for the session after connecting"
-    )
-    sfSchema: str = Field(default=..., alias="schema", description="The schema to use for the session after connecting")
-    role: str = Field(
-        default=..., alias="sfRole", description="The default security role to use for the session after connecting"
-    )
-    warehouse: str = Field(
-        default=...,
-        alias="sfWarehouse",
-        description="The default virtual warehouse to use for the session after connecting",
-    )
-    options: Optional[Dict[str, Any]] = Field(
-        default={"sfCompress": "on", "continue_on_error": "off"},
-        description="Extra options to pass to the Snowflake connector",
-    )
-    format: str = Field(
-        default="snowflake",
-        description="The default `snowflake` format can be used natively in Databricks, use "
-        "`net.snowflake.spark.snowflake` in other environments and make sure to install required JARs.",
-    )
-
-    def get_options(self, by_alias: bool = True) -> Dict[str, Any]:
-        """Get the sfOptions as a dictionary."""
-        options = self.model_dump(
-            by_alias=by_alias,
-            exclude_none=True,
-            exclude={"params", "name", "description", "options", "sfSchema", "password", "format"},
-        )
-
-        # handle schema and password
-        options.update(
-            {
-                "sfSchema" if by_alias else "schema": self.sfSchema,
-                "sfPassword" if by_alias else "password": self.password.get_secret_value(),
-            }
-        )
-
-        return {
-            key: value
-            for key, value in {
-                **self.options,  # type: ignore
-                **options,
-                **self.params,
-            }.items()
-            if value is not None
-        }
-
-
-class SnowflakeStep(SnowflakeBaseModel, Step, ABC):
-    """Expands the SnowflakeBaseModel so that it can be used as a Step"""
-
-
-class SnowflakeSparkStep(SnowflakeBaseModel, SparkStep, ABC):
-    """Expands the SnowflakeBaseModel so that it can be used as a SparkStep"""
-
-
-class SnowflakeTableStep(SnowflakeStep, ABC):
-    """Expands the SnowflakeStep, adding a 'table' parameter"""
-
-    table: str = Field(default=..., description="The name of the table", alias="dbtable")
-
-    @property
-    def full_name(self):
-        """
-        Returns the fullname of snowflake table based on schema and database parameters.
-
-        Returns
-        -------
-        str
-            Snowflake Complete tablename (database.schema.table)
-        """
-        return f"{self.database}.{self.sfSchema}.{self.table}"
-
-
-class SnowflakeReader(SnowflakeBaseModel, JdbcReader):
-    """
-    Wrapper around JdbcReader for Snowflake.
-
-    Example
-    -------
-    ```python
-    sr = SnowflakeReader(
-        url="foo.snowflakecomputing.com",
-        user="YOUR_USERNAME",
-        password="***",
-        database="db",
-        schema="schema",
-    )
-    df = sr.read()
-    ```
-
-    Notes
-    -----
-    * Snowflake is supported natively in Databricks 4.2 and newer:
-        https://docs.snowflake.com/en/user-guide/spark-connector-databricks
-    * Refer to Snowflake docs for the installation instructions for non-Databricks environments:
-        https://docs.snowflake.com/en/user-guide/spark-connector-install
-    * Refer to Snowflake docs for connection options:
-        https://docs.snowflake.com/en/user-guide/spark-connector-use#setting-configuration-options-for-the-connector
-    """
-
-    driver: Optional[str] = None  # overriding `driver` property of JdbcReader, because it is not required by Snowflake
-
-
-class SnowflakeTransformation(SnowflakeBaseModel, Transformation, ABC):
-    """Adds Snowflake parameters to the Transformation class"""
-
-
-class RunQueryBase(SnowflakeStep, ABC):
-    """Base class for RunQuery and RunQueryPython"""
-
-    query: str = Field(default=..., description="The query to run", alias="sql")
-
-    @field_validator("query")
-    def validate_query(cls, query):
-        """Replace escape characters"""
-        return query.replace("\\n", "\n").replace("\\t", "\t").strip()
-
-
-class RunQueryPython(SnowflakeStep):
-    """
-    Run a query on Snowflake using the Python connector
-
-    Example
-    -------
-    ```python
-    RunQueryPython(
-        database="MY_DB",
-        schema="MY_SCHEMA",
-        warehouse="MY_WH",
-        user="account",
-        password="***",
-        role="APPLICATION.SNOWFLAKE.ADMIN",
-        query="CREATE TABLE test (col1 string)",
-    ).execute()
-    ```
-    """
-
-    # try:
-    #     from snowflake import connector as snowflake_conn
-    # except ImportError as e:
-    #     raise ImportError(
-    #         "You need to have the `snowflake-connector-python` package installed to use the Snowflake steps that "
-    #         "are based around RunQuery. You can install this in Koheesio by adding `koheesio[snowflake]` to your "
-    #         "dependencies."
-    #     ) from e
-
-    @property
-    def conn(self):
-        return self.snowflake_conn.connect(**self.get_options(by_alias=False))
-
-    def execute(self) -> None:
-        """Execute the query"""
-        self.conn.cursor().execute(self.query)
-
-
-class RunQuery(SnowflakeSparkStep):
-    """
-    Run a query on Snowflake that does not return a result, e.g. create table statement
-
-    This is a wrapper around 'net.snowflake.spark.snowflake.Utils.runQuery' on the JVM
-
-    Example
-    -------
-    ```python
-    RunQuery(
-        database="MY_DB",
-        schema="MY_SCHEMA",
-        warehouse="MY_WH",
-        user="account",
-        password="***",
-        role="APPLICATION.SNOWFLAKE.ADMIN",
-        query="CREATE TABLE test (col1 string)",
-    ).execute()
-    ```
-    """
-
-    query: str = Field(default=..., description="The query to run", alias="sql")
-
-    @field_validator("query")
-    def validate_query(cls, query):
-        """Replace escape characters, strip whitespace, ensure it is not empty"""
-        query = query.replace("\\n", "\n").replace("\\t", "\t").strip()
-        if not query:
-            raise ValueError("Query cannot be empty")
-        return query
-
-    def execute(self) -> None:
-        # if we have a spark session with a JVM, we can use spark to run the query
-        if self.spark and hasattr(self.spark, "_jvm"):
-            # Executing the RunQuery without `host` option throws:
-            # An error occurred while calling z:net.snowflake.spark.snowflake.Utils.runQuery.
-            # : java.util.NoSuchElementException: key not found: host
-            options = self.get_options()
-            options["host"] = self.url
-            # noinspection PyProtectedMember
-            self.spark._jvm.net.snowflake.spark.snowflake.Utils.runQuery(self.get_options(), self.query)
-            return
-
-        # otherwise, we can use the snowflake connector to run the query
-        RunQueryPython.from_basemodel(self).execute()
-
-
-class Query(SnowflakeReader):
-    """
-    Query data from Snowflake and return the result as a DataFrame
-
-    Example
-    -------
-    ```python
-    Query(
-        database="MY_DB",
-        schema_="MY_SCHEMA",
-        warehouse="MY_WH",
-        user="gid.account@nike.com",
-        password=Secret("super-secret-password"),
-        role="APPLICATION.SNOWFLAKE.ADMIN",
-        query="SELECT * FROM MY_TABLE",
-    ).execute().df
-    ```
-    """
-
-    query: str = Field(default=..., description="The query to run")
-
-    @field_validator("query")
-    def validate_query(cls, query):
-        """Replace escape characters"""
-        query = query.replace("\\n", "\n").replace("\\t", "\t").strip()
-        return query
-
-    def get_options(self, by_alias: bool = True):
-        """add query to options"""
-        options = super().get_options(by_alias)
-        options["query"] = self.query
-        return options
-
-
-class DbTableQuery(SnowflakeReader):
-    """
-    Read table from Snowflake using the `dbtable` option instead of `query`
-
-    Example
-    -------
-    ```python
-    DbTableQuery(
-        database="MY_DB",
-        schema_="MY_SCHEMA",
-        warehouse="MY_WH",
-        user="user",
-        password=Secret("super-secret-password"),
-        role="APPLICATION.SNOWFLAKE.ADMIN",
-        table="db.schema.table",
-    ).execute().df
-    ```
-    """
-
-    dbtable: str = Field(default=..., alias="table", description="The name of the table")
-
-
-class TableExists(SnowflakeTableStep):
-    """
-    Check if the table exists in Snowflake by using INFORMATION_SCHEMA.
-
-    Example
-    -------
-    ```python
-    k = TableExists(
-        url="foo.snowflakecomputing.com",
-        user="YOUR_USERNAME",
-        password="***",
-        database="db",
-        schema="schema",
-        table="table",
-    )
-    ```
-    """
-
-    class Output(StepOutput):
-        """Output class for TableExists"""
-
-        exists: bool = Field(default=..., description="Whether or not the table exists")
-
-    def execute(self):
-        query = (
-            dedent(
-                # Force upper case, due to case-sensitivity of where clause
-                f"""
-                SELECT *
-                FROM INFORMATION_SCHEMA.TABLES
-                WHERE TABLE_CATALOG     = '{self.database}'
-                  AND TABLE_SCHEMA      = '{self.sfSchema}'
-                  AND TABLE_TYPE        = 'BASE TABLE'
-                  AND upper(TABLE_NAME) = '{self.table.upper()}'
-                """  # nosec B608: hardcoded_sql_expressions
-            )
-            .upper()
-            .strip()
-        )
-
-        self.log.debug(f"Query that was executed to check if the table exists:\n{query}")
-
-        df = Query(**self.get_options(), query=query).read()
-
-        exists = df.count() > 0
-        self.log.info(
-            f"Table '{self.database}.{self.sfSchema}.{self.table}' {'exists' if exists else 'does not exist'}"
-        )
-        self.output.exists = exists
-
-
-def map_spark_type(spark_type: t.DataType):
-    """
-    Translates Spark DataFrame Schema type to SnowFlake type
-
-    | Basic Types       | Snowflake Type |
-    |-------------------|----------------|
-    | StringType        | STRING         |
-    | NullType          | STRING         |
-    | BooleanType       | BOOLEAN        |
-
-    | Numeric Types     | Snowflake Type |
-    |-------------------|----------------|
-    | LongType          | BIGINT         |
-    | IntegerType       | INT            |
-    | ShortType         | SMALLINT       |
-    | DoubleType        | DOUBLE         |
-    | FloatType         | FLOAT          |
-    | NumericType       | FLOAT          |
-    | ByteType          | BINARY         |
-
-    | Date / Time Types | Snowflake Type |
-    |-------------------|----------------|
-    | DateType          | DATE           |
-    | TimestampType     | TIMESTAMP      |
-
-    | Advanced Types    | Snowflake Type |
-    |-------------------|----------------|
-    | DecimalType       | DECIMAL        |
-    | MapType           | VARIANT        |
-    | ArrayType         | VARIANT        |
-    | StructType        | VARIANT        |
-
-    References
-    ----------
-    - Spark SQL DataTypes: https://spark.apache.org/docs/latest/sql-ref-datatypes.html
-    - Snowflake DataTypes: https://docs.snowflake.com/en/sql-reference/data-types.html
-
-    Parameters
-    ----------
-    spark_type : pyspark.sql.types.DataType
-        DataType taken out of the StructField
-
-    Returns
-    -------
-    str
-        The Snowflake data type
-    """
-    # StructField means that the entire Field was passed, we need to extract just the dataType before continuing
-    if isinstance(spark_type, t.StructField):
-        spark_type = spark_type.dataType
-
-    # Check if the type is DayTimeIntervalType
-    if isinstance(spark_type, t.DayTimeIntervalType):
-        warn(
-            "DayTimeIntervalType is being converted to STRING. "
-            "Consider converting to a more supported date/time/timestamp type in Snowflake."
-        )
-
-    # fmt: off
-    # noinspection PyUnresolvedReferences
-    data_type_map = {
-        # Basic Types
-        t.StringType: "STRING",
-        t.NullType: "STRING",
-        t.BooleanType: "BOOLEAN",
-
-        # Numeric Types
-        t.LongType: "BIGINT",
-        t.IntegerType: "INT",
-        t.ShortType: "SMALLINT",
-        t.DoubleType: "DOUBLE",
-        t.FloatType: "FLOAT",
-        t.NumericType: "FLOAT",
-        t.ByteType: "BINARY",
-        t.BinaryType: "VARBINARY",
-
-        # Date / Time Types
-        t.DateType: "DATE",
-        t.TimestampType: "TIMESTAMP",
-        t.DayTimeIntervalType: "STRING",
-
-        # Advanced Types
-        t.DecimalType:
-            f"DECIMAL({spark_type.precision},{spark_type.scale})"  # pylint: disable=no-member
-            if isinstance(spark_type, t.DecimalType) else "DECIMAL(38,0)",
-        t.MapType: "VARIANT",
-        t.ArrayType: "VARIANT",
-        t.StructType: "VARIANT",
-    }
-    return data_type_map.get(type(spark_type), 'STRING')
-    # fmt: on
-
-
-class CreateOrReplaceTableFromDataFrame(SnowflakeTransformation):
-    """
-    Create (or Replace) a Snowflake table which has the same schema as a Spark DataFrame
-
-    Can be used as any Transformation. The DataFrame is however left unchanged, and only used for determining the
-    schema of the Snowflake Table that is to be created (or replaced).
-
-    Example
-    -------
-    ```python
-    CreateOrReplaceTableFromDataFrame(
-        database="MY_DB",
-        schema="MY_SCHEMA",
-        warehouse="MY_WH",
-        user="gid.account@nike.com",
-        password="super-secret-password",
-        role="APPLICATION.SNOWFLAKE.ADMIN",
-        table="MY_TABLE",
-        df=df,
-    ).execute()
-    ```
-
-    Or, as a Transformation:
-    ```python
-    CreateOrReplaceTableFromDataFrame(
-        ...
-        table="MY_TABLE",
-    ).transform(df)
-    ```
-
-    """
-
-    table: str = Field(default=..., alias="table_name", description="The name of the (new) table")
-
-    class Output(SnowflakeTransformation.Output):
-        """Output class for CreateOrReplaceTableFromDataFrame"""
-
-        input_schema: t.StructType = Field(default=..., description="The original schema from the input DataFrame")
-        snowflake_schema: str = Field(
-            default=..., description="Derived Snowflake table schema based on the input DataFrame"
-        )
-        query: str = Field(default=..., description="Query that was executed to create the table")
-
-    def execute(self):
-        self.output.df = self.df
-
-        input_schema = self.df.schema
-        self.output.input_schema = input_schema
-
-        snowflake_schema = ", ".join([f"{c.name} {map_spark_type(c.dataType)}" for c in input_schema])
-        self.output.snowflake_schema = snowflake_schema
-
-        table_name = f"{self.database}.{self.sfSchema}.{self.table}"
-        query = f"CREATE OR REPLACE TABLE {table_name} ({snowflake_schema})"
-        self.output.query = query
-
-        RunQuery(**self.get_options(), query=query).execute()
-
-
-class GrantPrivilegesOnObject(SnowflakeStep):
-    """
-    A wrapper on Snowflake GRANT privileges
-
-    With this Step, you can grant Snowflake privileges to a set of roles on a table, a view, or an object
-
-    See Also
-    --------
-    https://docs.snowflake.com/en/sql-reference/sql/grant-privilege.html
-
-    Parameters
-    ----------
-    warehouse : str
-        The name of the warehouse. Alias for `sfWarehouse`
-    user : str
-        The username. Alias for `sfUser`
-    password : SecretStr
-        The password. Alias for `sfPassword`
-    role : str
-        The role name
-    object : str
-        The name of the object to grant privileges on
-    type : str
-        The type of object to grant privileges on, e.g. TABLE, VIEW
-    privileges : Union[conlist(str, min_length=1), str]
-        The Privilege/Permission or list of Privileges/Permissions to grant on the given object.
-    roles : Union[conlist(str, min_length=1), str]
-        The Role or list of Roles to grant the privileges to
-
-    Example
-    -------
-    ```python
-    GrantPermissionsOnTable(
-        object="MY_TABLE",
-        type="TABLE",
-        warehouse="MY_WH",
-        user="gid.account@nike.com",
-        password=Secret("super-secret-password"),
-        role="APPLICATION.SNOWFLAKE.ADMIN",
-        permissions=["SELECT", "INSERT"],
-    ).execute()
-    ```
-
-    In this example, the `APPLICATION.SNOWFLAKE.ADMIN` role will be granted `SELECT` and `INSERT` privileges on
-    the `MY_TABLE` table using the `MY_WH` warehouse.
-    """
-
-    object: str = Field(default=..., description="The name of the object to grant privileges on")
-    type: str = Field(default=..., description="The type of object to grant privileges on, e.g. TABLE, VIEW")
-
-    privileges: Union[conlist(str, min_length=1), str] = Field(
-        default=...,
-        alias="permissions",
-        description="The Privilege/Permission or list of Privileges/Permissions to grant on the given object. "
-        "See https://docs.snowflake.com/en/sql-reference/sql/grant-privilege.html",
-    )
-    roles: Union[conlist(str, min_length=1), str] = Field(
-        default=...,
-        alias="role",
-        validation_alias="roles",
-        description="The Role or list of Roles to grant the privileges to",
-    )
-
-    class Output(SnowflakeStep.Output):
-        """Output class for GrantPrivilegesOnObject"""
-
-        query: conlist(str, min_length=1) = Field(
-            default=..., description="Query that was executed to grant privileges", validate_default=False
-        )
-
-    @model_validator(mode="before")
-    def set_roles_privileges(cls, values):
-        """Coerce roles and privileges to be lists if they are not already."""
-        roles_value = values.get("roles") or values.get("role")
-        privileges_value = values.get("privileges")
-
-        if not (roles_value and privileges_value):
-            raise ValueError("You have to specify roles AND privileges when using 'GrantPrivilegesOnObject'.")
-
-        # coerce values to be lists
-        values["roles"] = [roles_value] if isinstance(roles_value, str) else roles_value
-        values["role"] = values["roles"][0]  # hack to keep the validator happy
-        values["privileges"] = [privileges_value] if isinstance(privileges_value, str) else privileges_value
-
-        return values
-
-    @model_validator(mode="after")
-    def validate_object_and_object_type(self):
-        """Validate that the object and type are set."""
-        object_value = self.object
-        if not object_value:
-            raise ValueError("You must provide an `object`, this should be the name of the object. ")
-
-        object_type = self.type
-        if not object_type:
-            raise ValueError(
-                "You must provide a `type`, e.g. TABLE, VIEW, DATABASE. "
-                "See https://docs.snowflake.com/en/sql-reference/sql/grant-privilege.html"
-            )
-
-        return self
-
-    def get_query(self, role: str):
-        """Build the GRANT query
-
-        Parameters
-        ----------
-        role: str
-            The role name
-
-        Returns
-        -------
-        query : str
-            The Query that performs the grant
-        """
-        query = f"GRANT {','.join(self.privileges)} ON {self.type} {self.object} TO ROLE {role}".upper()
-        return query
-
-    def execute(self):
-        self.output.query = []
-        roles = self.roles
-
-        for role in roles:
-            query = self.get_query(role)
-            self.output.query.append(query)
-            RunQuery(**self.get_options(), query=query).execute()
-
-
-class GrantPrivilegesOnFullyQualifiedObject(GrantPrivilegesOnObject):
-    """Grant Snowflake privileges to a set of roles on a fully qualified object, i.e. `database.schema.object_name`
-
-    This class is a subclass of `GrantPrivilegesOnObject` and is used to grant privileges on a fully qualified object.
-    The advantage of using this class is that it sets the object name to be fully qualified, i.e.
-    `database.schema.object_name`.
-
-    Meaning, you can set the `database`, `schema` and `object` separately and the object name will be set to be fully
-    qualified, i.e. `database.schema.object_name`.
-
-    Example
-    -------
-    ```python
-    GrantPrivilegesOnFullyQualifiedObject(
-        database="MY_DB",
-        schema="MY_SCHEMA",
-        warehouse="MY_WH",
-        ...
-        object="MY_TABLE",
-        type="TABLE",
-        ...
-    )
-    ```
-
-    In this example, the object name will be set to be fully qualified, i.e. `MY_DB.MY_SCHEMA.MY_TABLE`.
-    If you were to use `GrantPrivilegesOnObject` instead, you would have to set the object name to be fully qualified
-    yourself.
-    """
-
-    @model_validator(mode="after")
-    def set_object_name(self):
-        """Set the object name to be fully qualified, i.e. database.schema.object_name"""
-        # database, schema, obj_name
-        db = self.database
-        schema = self.model_dump()["sfSchema"]  # since "schema" is a reserved name
-        obj_name = self.object
-
-        self.object = f"{db}.{schema}.{obj_name}"
-
-        return self
-
-
-class GrantPrivilegesOnTable(GrantPrivilegesOnFullyQualifiedObject):
-    """Grant Snowflake privileges to a set of roles on a table"""
-
-    type: str = "TABLE"
-    object: str = Field(
-        default=...,
-        alias="table",
-        description="The name of the Table to grant Privileges on. This should be just the name of the table; so "
-        "without Database and Schema, use sfDatabase/database and sfSchema/schema to set those instead.",
-    )
-
-
-class GrantPrivilegesOnView(GrantPrivilegesOnFullyQualifiedObject):
-    """Grant Snowflake privileges to a set of roles on a view"""
-
-    type: str = "VIEW"
-    object: str = Field(
-        default=...,
-        alias="view",
-        description="The name of the View to grant Privileges on. This should be just the name of the view; so "
-        "without Database and Schema, use sfDatabase/database and sfSchema/schema to set those instead.",
-    )
-
-
-class GetTableSchema(SnowflakeStep):
-    """
-    Get the schema from a Snowflake table as a Spark Schema
-
-    Notes
-    -----
-    * This Step will execute a `SELECT * FROM <table> LIMIT 1` query to get the schema of the table.
-    * The schema will be stored in the `table_schema` attribute of the output.
-    * `table_schema` is used as the attribute name to avoid conflicts with the `schema` attribute of Pydantic's
-        BaseModel.
-
-    Example
-    -------
-    ```python
-    schema = (
-        GetTableSchema(
-            database="MY_DB",
-            schema_="MY_SCHEMA",
-            warehouse="MY_WH",
-            user="gid.account@nike.com",
-            password="super-secret-password",
-            role="APPLICATION.SNOWFLAKE.ADMIN",
-            table="MY_TABLE",
-        )
-        .execute()
-        .table_schema
-    )
-    ```
-    """
-
-    table: str = Field(default=..., description="The Snowflake table name")
-
-    class Output(StepOutput):
-        """Output class for GetTableSchema"""
-
-        table_schema: t.StructType = Field(default=..., serialization_alias="schema", description="The Spark Schema")
-
-    def execute(self) -> Output:
-        query = f"SELECT * FROM {self.table} LIMIT 1"  # nosec B608: hardcoded_sql_expressions
-        df = Query(**self.get_options(), query=query).execute().df
-        self.output.table_schema = df.schema
-
-
-class AddColumn(SnowflakeStep):
-    """
-    Add an empty column to a Snowflake table with given name and DataType
-
-    Example
-    -------
-    ```python
-    AddColumn(
-        database="MY_DB",
-        schema_="MY_SCHEMA",
-        warehouse="MY_WH",
-        user="gid.account@nike.com",
-        password=Secret("super-secret-password"),
-        role="APPLICATION.SNOWFLAKE.ADMIN",
-        table="MY_TABLE",
-        col="MY_COL",
-        dataType=StringType(),
-    ).execute()
-    ```
-    """
-
-    table: str = Field(default=..., description="The name of the Snowflake table")
-    column: str = Field(default=..., description="The name of the new column")
-    # FIXME
-    # type: Union["sql.types.DataType", "sql.connect.proto.DataType"] = Field(
-    type: Any = Field(default=..., description="The DataType represented as a Spark DataType")
-
-    class Output(SnowflakeStep.Output):
-        """Output class for AddColumn"""
-
-        query: str = Field(default=..., description="Query that was executed to add the column")
-
-    def execute(self):
-        query = f"ALTER TABLE {self.table} ADD COLUMN {self.column} {map_spark_type(self.type)}".upper()
-        self.output.query = query
-        RunQuery(**self.get_options(), query=query).execute()
-
-
-class SyncTableAndDataFrameSchema(SnowflakeStep, SnowflakeTransformation):
-    """
-    Sync the schema's of a Snowflake table and a DataFrame. This will add NULL columns for the columns that are not in
-    both and perform type casts where needed.
-
-    The Snowflake table will take priority in case of type conflicts.
-    """
-
-    df: DataFrame = Field(default=..., description="The Spark DataFrame")
-    table: str = Field(default=..., description="The table name")
-    dry_run: Optional[bool] = Field(default=False, description="Only show schema differences, do not apply changes")
-
-    class Output(SparkStep.Output):
-        """Output class for SyncTableAndDataFrameSchema"""
-
-        original_df_schema: t.StructType = Field(default=..., description="Original DataFrame schema")
-        original_sf_schema: t.StructType = Field(default=..., description="Original Snowflake schema")
-        new_df_schema: t.StructType = Field(default=..., description="New DataFrame schema")
-        new_sf_schema: t.StructType = Field(default=..., description="New Snowflake schema")
-        sf_table_altered: bool = Field(
-            default=False, description="Flag to indicate whether Snowflake schema has been altered"
-        )
-
-    def execute(self):
-        self.log.warning("Snowflake table will always take a priority in case of data type conflicts!")
-
-        # spark side
-        df_schema = self.df.schema
-        self.output.original_df_schema = deepcopy(df_schema)  # using deepcopy to avoid storing in place changes
-        df_cols = [c.name.lower() for c in df_schema]
-
-        # snowflake side
-        sf_schema = GetTableSchema(**self.get_options(), table=self.table).execute().table_schema
-        self.output.original_sf_schema = sf_schema
-        sf_cols = [c.name.lower() for c in sf_schema]
-
-        if self.dry_run:
-            # Display differences between Spark DataFrame and Snowflake schemas
-            # and provide dummy values that are expected as class outputs.
-            self.log.warning(f"Columns to be added to Snowflake table: {set(df_cols) - set(sf_cols)}")
-            self.log.warning(f"Columns to be added to Spark DataFrame: {set(sf_cols) - set(df_cols)}")
-
-            self.output.new_df_schema = t.StructType()
-            self.output.new_sf_schema = t.StructType()
-            self.output.df = self.df
-            self.output.sf_table_altered = False
-
-        else:
-            # Add columns to SnowFlake table that exist in DataFrame
-            for df_column in df_schema:
-                if df_column.name.lower() not in sf_cols:
-                    AddColumn(
-                        **self.get_options(),
-                        table=self.table,
-                        column=df_column.name,
-                        type=df_column.dataType,
-                    ).execute()
-                    self.output.sf_table_altered = True
-
-            if self.output.sf_table_altered:
-                sf_schema = GetTableSchema(**self.get_options(), table=self.table).execute().table_schema
-                sf_cols = [c.name.lower() for c in sf_schema]
-
-            self.output.new_sf_schema = sf_schema
-
-            # Add NULL columns to the DataFrame if they exist in SnowFlake but not in the df
-            df = self.df
-            for sf_col in self.output.original_sf_schema:
-                sf_col_name = sf_col.name.lower()
-                if sf_col_name not in df_cols:
-                    sf_col_type = sf_col.dataType
-                    df = df.withColumn(sf_col_name, f.lit(None).cast(sf_col_type))
-
-            # Put DataFrame columns in the same order as the Snowflake table
-            df = df.select(*sf_cols)
-
-            self.output.df = df
-            self.output.new_df_schema = df.schema
-
-
-class SnowflakeWriter(SnowflakeBaseModel, Writer):
-    """Class for writing to Snowflake
-
-    See Also
-    --------
-    - [koheesio.steps.writers.Writer](writers/index.md#koheesio.spark.writers.Writer)
-    - [koheesio.steps.writers.BatchOutputMode](writers/index.md#koheesio.spark.writers.BatchOutputMode)
-    - [koheesio.steps.writers.StreamingOutputMode](writers/index.md#koheesio.spark.writers.StreamingOutputMode)
-    """
-
-    table: str = Field(default=..., description="Target table name")
-    insert_type: Optional[BatchOutputMode] = Field(
-        BatchOutputMode.APPEND, alias="mode", description="The insertion type, append or overwrite"
-    )
-
-    def execute(self):
-        """Write to Snowflake"""
-        self.log.debug(f"writing to {self.table} with mode {self.insert_type}")
-        self.df.write.format(self.format).options(**self.get_options()).option("dbtable", self.table).mode(
-            self.insert_type
-        ).save()
-
-
-class TagSnowflakeQuery(Step, ExtraParamsMixin):
-    """
-    Provides Snowflake query tag pre-action that can be used to easily find queries through SF history search
-    and further group them for debugging and cost tracking purposes.
-
-    Takes in query tag attributes as kwargs and additional Snowflake options dict that can optionally contain
-    other set of pre-actions to be applied to a query, in that case existing pre-action aren't dropped, query tag
-    pre-action will be added to them.
-
-    Passed Snowflake options dictionary is not modified in-place, instead anew dictionary containing updated pre-actions
-    is returned.
-
-    Notes
-    -----
-    See this article for explanation: https://select.dev/posts/snowflake-query-tags
-
-    Arbitrary tags can be applied, such as team, dataset names, business capability, etc.
-
-    Example
-    -------
-    ```python
-    query_tag = AddQueryTag(
-        options={"preactions": ...},
-        task_name="cleanse_task",
-        pipeline_name="ingestion-pipeline",
-        etl_date="2022-01-01",
-        pipeline_execution_time="2022-01-01T00:00:00",
-        task_execution_time="2022-01-01T01:00:00",
-        environment="dev",
-        trace_id="e0fdec43-a045-46e5-9705-acd4f3f96045",
-        span_id="cb89abea-1c12-471f-8b12-546d2d66f6cb",
-        ),
-    ).execute().options
-    ```
-    """
-
-    options: Dict = Field(
-        default_factory=dict, description="Additional Snowflake options, optionally containing additional preactions"
-    )
-
-    class Output(StepOutput):
-        """Output class for AddQueryTag"""
-
-        options: Dict = Field(default=..., description="Copy of provided SF options, with added query tag preaction")
-
-    def execute(self):
-        """Add query tag preaction to Snowflake options"""
-        tag_json = json.dumps(self.extra_params, indent=4, sort_keys=True)
-        tag_preaction = f"ALTER SESSION SET QUERY_TAG = '{tag_json}';"
-        preactions = self.options.get("preactions", "")
-        preactions = f"{preactions}\n{tag_preaction}".strip()
-        updated_options = dict(self.options)
-        updated_options["preactions"] = preactions
-        self.output.options = updated_options
-
-
-class SynchronizeDeltaToSnowflakeTask(SnowflakeStep):
-    """
-    Synchronize a Delta table to a Snowflake table
-
-    * Overwrite - only in batch mode
-    * Append - supports batch and streaming mode
-    * Merge - only in streaming mode
-
-    Example
-    -------
-    ```python
-    SynchronizeDeltaToSnowflakeTask(
-        url="acme.snowflakecomputing.com",
-        user="admin",
-        role="ADMIN",
-        warehouse="SF_WAREHOUSE",
-        database="SF_DATABASE",
-        schema="SF_SCHEMA",
-        source_table=DeltaTableStep(...),
-        target_table="my_sf_table",
-        key_columns=[
-            "id",
-        ],
-        streaming=False,
-    ).run()
-    ```
-    """
-
-    source_table: DeltaTableStep = Field(default=..., description="Source delta table to synchronize")
-    target_table: str = Field(default=..., description="Target table in snowflake to synchronize to")
-    synchronisation_mode: BatchOutputMode = Field(
-        default=BatchOutputMode.MERGE,
-        description="Determines if synchronisation will 'overwrite' any existing table, 'append' new rows or "
-        "'merge' with existing rows.",
-    )
-    checkpoint_location: Optional[str] = Field(default=None, description="Checkpoint location to use")
-    schema_tracking_location: Optional[str] = Field(
-        default=None,
-        description="Schema tracking location to use. "
-        "Info: https://docs.delta.io/latest/delta-streaming.html#-schema-tracking",
-    )
-    staging_table_name: Optional[str] = Field(
-        default=None, alias="staging_table", description="Optional snowflake staging name", validate_default=False
-    )
-    key_columns: Optional[List[str]] = Field(
-        default_factory=list,
-        description="Key columns on which merge statements will be MERGE statement will be applied.",
-    )
-    streaming: Optional[bool] = Field(
-        default=False,
-        description="Should synchronisation happen in streaming or in batch mode. Streaming is supported in 'APPEND' "
-        "and 'MERGE' mode. Batch is supported in 'OVERWRITE' and 'APPEND' mode.",
-    )
-    persist_staging: Optional[bool] = Field(
-        default=False,
-        description="In case of debugging, set `persist_staging` to True to retain the staging table for inspection "
-        "after synchronization.",
-    )
-
-    enable_deletion: Optional[bool] = Field(
-        default=False,
-        description="In case of merge synchronisation_mode add deletion statement in merge query.",
-    )
-
-    writer_: Optional[Union[ForEachBatchStreamWriter, SnowflakeWriter]] = None
-
-    @field_validator("staging_table_name")
-    def _validate_staging_table(cls, staging_table_name):
-        """Validate the staging table name and return it if it's valid."""
-        if "." in staging_table_name:
-            raise ValueError(
-                "Custom staging table must not contain '.', it is located in the same Schema as the target table."
-            )
-        return staging_table_name
-
-    @model_validator(mode="before")
-    def _checkpoint_location_check(cls, values: Dict):
-        """Give a warning if checkpoint location is given but not expected and vice versa"""
-        streaming = values.get("streaming")
-        checkpoint_location = values.get("checkpoint_location")
-        log = LoggingFactory.get_logger(cls.__name__)
-
-        if streaming is False and checkpoint_location is not None:
-            log.warning("checkpoint_location is provided but will be ignored in batch mode")
-        if streaming is True and checkpoint_location is None:
-            log.warning("checkpoint_location is not provided in streaming mode")
-        return values
-
-    @model_validator(mode="before")
-    def _synch_mode_check(cls, values: Dict):
-        """Validate requirements for various synchronisation modes"""
-        streaming = values.get("streaming")
-        synchronisation_mode = values.get("synchronisation_mode")
-        key_columns = values.get("key_columns")
-
-        allowed_output_modes = [BatchOutputMode.OVERWRITE, BatchOutputMode.MERGE, BatchOutputMode.APPEND]
-
-        if synchronisation_mode not in allowed_output_modes:
-            raise ValueError(
-                f"Synchronisation mode should be one of {', '.join([m.value for m in allowed_output_modes])}"
-            )
-        if synchronisation_mode == BatchOutputMode.OVERWRITE and streaming is True:
-            raise ValueError("Synchronisation mode can't be 'OVERWRITE' with streaming enabled")
-        if synchronisation_mode == BatchOutputMode.MERGE and streaming is False:
-            raise ValueError("Synchronisation mode can't be 'MERGE' with streaming disabled")
-        if synchronisation_mode == BatchOutputMode.MERGE and len(key_columns) < 1:
-            raise ValueError("MERGE synchronisation mode requires a list of PK columns in `key_columns`.")
-
-        return values
-
-    @property
-    def non_key_columns(self) -> List[str]:
-        """Columns of source table that aren't part of the (composite) primary key"""
-        lowercase_key_columns: Set[str] = {c.lower() for c in self.key_columns}  # type: ignore
-        source_table_columns = self.source_table.columns
-        non_key_columns: List[str] = [c for c in source_table_columns if c.lower() not in lowercase_key_columns]  # type: ignore
-        return non_key_columns
-
-    @property
-    def staging_table(self):
-        """Intermediate table on snowflake where staging results are stored"""
-        if stg_tbl_name := self.staging_table_name:
-            return stg_tbl_name
-
-        return f"{self.source_table.table}_stg"
-
-    @property
-    def reader(self):
-        """
-        DeltaTable reader
-
-        Returns:
-        --------
-            DeltaTableReader the will yield source delta table
-        """
-        # Wrap in lambda functions to mimic lazy evaluation.
-        # This ensures the Task doesn't fail if a config isn't provided for a reader/writer that isn't used anyway
-        map_mode_reader = {
-            BatchOutputMode.OVERWRITE: lambda: DeltaTableReader(
-                table=self.source_table, streaming=False, schema_tracking_location=self.schema_tracking_location
-            ),
-            BatchOutputMode.APPEND: lambda: DeltaTableReader(
-                table=self.source_table,
-                streaming=self.streaming,
-                schema_tracking_location=self.schema_tracking_location,
-            ),
-            BatchOutputMode.MERGE: lambda: DeltaTableStreamReader(
-                table=self.source_table, read_change_feed=True, schema_tracking_location=self.schema_tracking_location
-            ),
-        }
-        return map_mode_reader[self.synchronisation_mode]()
-
-    def _get_writer(self) -> Union[SnowflakeWriter, ForEachBatchStreamWriter]:
-        """
-        Writer to persist to snowflake
-
-        Depending on configured options, this returns an SnowflakeWriter or ForEachBatchStreamWriter:
-        - OVERWRITE/APPEND mode yields SnowflakeWriter
-        - MERGE mode yields ForEachBatchStreamWriter
-
-        Returns
-        -------
-        ForEachBatchStreamWriter | SnowflakeWriter
-            The right writer for the configured options and mode
-        """
-        # Wrap in lambda functions to mimic lazy evaluation.
-        # This ensures the Task doesn't fail if a config isn't provided for a reader/writer that isn't used anyway
-        map_mode_writer = {
-            (BatchOutputMode.OVERWRITE, False): lambda: SnowflakeWriter(
-                table=self.target_table, insert_type=BatchOutputMode.OVERWRITE, **self.get_options()
-            ),
-            (BatchOutputMode.APPEND, False): lambda: SnowflakeWriter(
-                table=self.target_table, insert_type=BatchOutputMode.APPEND, **self.get_options()
-            ),
-            (BatchOutputMode.APPEND, True): lambda: ForEachBatchStreamWriter(
-                checkpointLocation=self.checkpoint_location,
-                batch_function=writer_to_foreachbatch(
-                    SnowflakeWriter(table=self.target_table, insert_type=BatchOutputMode.APPEND, **self.get_options())
-                ),
-            ),
-            (BatchOutputMode.MERGE, True): lambda: ForEachBatchStreamWriter(
-                checkpointLocation=self.checkpoint_location,
-                batch_function=self._merge_batch_write_fn(
-                    key_columns=self.key_columns,
-                    non_key_columns=self.non_key_columns,
-                    staging_table=self.staging_table,
-                ),
-            ),
-        }
-        return map_mode_writer[(self.synchronisation_mode, self.streaming)]()
-
-    @property
-    def writer(self) -> Union[ForEachBatchStreamWriter, SnowflakeWriter]:
-        """
-        Writer to persist to snowflake
-
-        Depending on configured options, this returns an SnowflakeWriter or ForEachBatchStreamWriter:
-        - OVERWRITE/APPEND mode yields SnowflakeWriter
-        - MERGE mode yields ForEachBatchStreamWriter
-
-        Returns
-        -------
-            Union[ForEachBatchStreamWriter, SnowflakeWriter]
-        """
-        # Cache 'writer' object in memory to ensure same object is used everywhere, this ensures access to underlying
-        # member objects such as active streaming queries (if any).
-        if not self.writer_:
-            self.writer_ = self._get_writer()
-        return self.writer_
-
-    def truncate_table(self, snowflake_table):
-        """Truncate a given snowflake table"""
-        truncate_query = f"""TRUNCATE TABLE IF EXISTS {snowflake_table}"""
-        query_executor = RunQuery(
-            **self.get_options(),
-            query=truncate_query,
-        )
-        query_executor.execute()
-
-    def drop_table(self, snowflake_table):
-        """Drop a given snowflake table"""
-        self.log.warning(f"Dropping table {snowflake_table} from snowflake")
-        drop_table_query = f"""DROP TABLE IF EXISTS {snowflake_table}"""
-        query_executor = RunQuery(**self.get_options(), query=drop_table_query)
-        query_executor.execute()
-
-    def _merge_batch_write_fn(self, key_columns, non_key_columns, staging_table):
-        """Build a batch write function for merge mode"""
-
-        # pylint: disable=unused-argument
-        def inner(dataframe: DataFrame, batchId: int):
-            self._build_staging_table(dataframe, key_columns, non_key_columns, staging_table)
-            self._merge_staging_table_into_target()
-
-        # pylint: enable=unused-argument
-        return inner
-
-    @staticmethod
-    def _compute_latest_changes_per_pk(
-        dataframe: DataFrame, key_columns: List[str], non_key_columns: List[str]
-    ) -> DataFrame:
-        """Compute the latest changes per primary key"""
-        windowSpec = Window.partitionBy(*key_columns).orderBy(f.col("_commit_version").desc())
-        ranked_df = (
-            dataframe.filter("_change_type != 'update_preimage'")
-            .withColumn("rank", f.rank().over(windowSpec))
-            .filter("rank = 1")
-            .select(*key_columns, *non_key_columns, "_change_type")  # discard unused columns
-            .distinct()
-        )
-        return ranked_df
-
-    def _build_staging_table(self, dataframe, key_columns, non_key_columns, staging_table):
-        """Build snowflake staging table"""
-        ranked_df = self._compute_latest_changes_per_pk(dataframe, key_columns, non_key_columns)
-        batch_writer = SnowflakeWriter(
-            table=staging_table, df=ranked_df, insert_type=BatchOutputMode.APPEND, **self.get_options()
-        )
-        batch_writer.execute()
-
-    def _merge_staging_table_into_target(self) -> None:
-        """
-        Merge snowflake staging table into final snowflake table
-        """
-        merge_query = self._build_sf_merge_query(
-            target_table=self.target_table,
-            stage_table=self.staging_table,
-            pk_columns=self.key_columns,
-            non_pk_columns=self.non_key_columns,
-            enable_deletion=self.enable_deletion,
-        )
-
-        query_executor = RunQuery(
-            **self.get_options(),
-            query=merge_query,
-        )
-        query_executor.execute()
-
-    @staticmethod
-    def _build_sf_merge_query(
-        target_table: str, stage_table: str, pk_columns: List[str], non_pk_columns, enable_deletion: bool = False
-    ):
-        """Build a CDF merge query string
-
-        Parameters
-        ----------
-        target_table: Table
-            Destination table to merge into
-        stage_table: Table
-            Temporary table containing updates to be executed
-        pk_columns: List[str]
-            Column names used to uniquely identify each row
-        non_pk_columns: List[str]
-            Non-key columns that may need to be inserted/updated
-        enable_deletion: bool
-            DELETE actions are synced. If set to False (default) then sync is non-destructive
-
-        Returns
-        -------
-        str
-            Query to be executed on the target database
-        """
-        all_fields = [*pk_columns, *non_pk_columns]
-        key_join_string = " AND ".join(f"target.{k} = temp.{k}" for k in pk_columns)
-        columns_string = ", ".join(all_fields)
-        assignment_string = ", ".join(f"{k} = temp.{k}" for k in non_pk_columns)
-        values_string = ", ".join(f"temp.{k}" for k in all_fields)
-
-        query = f"""
-        MERGE INTO {target_table} target
-        USING {stage_table} temp ON {key_join_string}
-        WHEN MATCHED AND temp._change_type = 'update_postimage' THEN UPDATE SET {assignment_string}
-        WHEN NOT MATCHED AND temp._change_type != 'delete' THEN INSERT ({columns_string}) VALUES ({values_string})
-        """  # nosec B608: hardcoded_sql_expressions
-        if enable_deletion:
-            query += "WHEN MATCHED AND temp._change_type = 'delete' THEN DELETE"
-
-        return query
-
-    def extract(self) -> DataFrame:
-        """
-        Extract source table
-        """
-        if self.synchronisation_mode == BatchOutputMode.MERGE:
-            if not self.source_table.is_cdf_active:
-                raise RuntimeError(
-                    f"Source table {self.source_table.table_name} does not have CDF enabled. "
-                    f"Set TBLPROPERTIES ('delta.enableChangeDataFeed' = true) to enable. "
-                    f"Current properties = {self.source_table_properties}"
-                )
-
-        df = self.reader.read()
-        self.output.source_df = df
-        return df
-
-    def load(self, df) -> DataFrame:
-        """Load source table into snowflake"""
-        if self.synchronisation_mode == BatchOutputMode.MERGE:
-            self.log.info(f"Truncating staging table {self.staging_table}")
-            self.truncate_table(self.staging_table)
-        self.writer.write(df)
-        self.output.target_df = df
-        return df
-
-    def execute(self) -> None:
-        # extract
-        df = self.extract()
-        self.output.source_df = df
-
-        # synchronize
-        self.output.target_df = df
-        self.load(df)
-        if not self.persist_staging:
-            # If it's a streaming job, await for termination before dropping staging table
-            if self.streaming:
-                self.writer.await_termination()
-            self.drop_table(self.staging_table)
-
-    def run(self):
-        """alias of execute"""
-        return self.execute()
-=======
-]
->>>>>>> 46a18ca7
+]