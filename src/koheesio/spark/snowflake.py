--- conflicted
+++ resolved
@@ -42,10 +42,7 @@
 """
 
 import json
-<<<<<<< HEAD
-=======
 from typing import Any, Callable, Dict, List, Optional, Set, Union
->>>>>>> 3deae1a4
 from abc import ABC
 from copy import deepcopy
 from textwrap import dedent
