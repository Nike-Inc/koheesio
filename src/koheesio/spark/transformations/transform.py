--- conflicted
+++ resolved
@@ -6,17 +6,9 @@
 
 from __future__ import annotations
 
-<<<<<<< HEAD
-=======
 from typing import Callable, Dict, Optional
->>>>>>> 3deae1a4
 from functools import partial
-from typing import Callable, Dict, Optional
 
-<<<<<<< HEAD
-
-=======
->>>>>>> 3deae1a4
 from koheesio.models import ExtraParamsMixin, Field
 from koheesio.spark import DataFrame
 from koheesio.spark.transformations import Transformation
@@ -80,11 +72,7 @@
 
     func: Callable = Field(default=..., description="The function to be called on the DataFrame.")
 
-<<<<<<< HEAD
-    def __init__(self, func: Callable, params: Dict = None, df: Optional[DataFrame] = None, **kwargs):
-=======
     def __init__(self, func: Callable, params: Dict = None, df: Optional[DataFrame] = None, **kwargs: dict):
->>>>>>> 3deae1a4
         params = {**(params or {}), **kwargs}
         super().__init__(func=func, params=params, df=df)
 
