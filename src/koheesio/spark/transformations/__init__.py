--- conflicted
+++ resolved
@@ -21,10 +21,7 @@
     Extended ColumnsTransformation class with an additional `target_column` field
 """
 
-<<<<<<< HEAD
-=======
 from typing import Iterator, List, Optional, Union
->>>>>>> 3deae1a4
 from abc import ABC, abstractmethod
 from typing import Iterator, List, Optional, Union
 
@@ -251,12 +248,7 @@
             (default: False)
         """
 
-<<<<<<< HEAD
-        # FIXME: Check if it can be just None
-        run_for_all_data_type: Optional[List[SparkDatatype]] = [None]
-=======
         run_for_all_data_type: Optional[List[SparkDatatype]] = [None]  # type: ignore
->>>>>>> 3deae1a4
         limit_data_type: Optional[List[SparkDatatype]] = [None]
         data_type_strict_mode: bool = False
 
@@ -349,13 +341,7 @@
         if not isinstance(col, Column):  # type:ignore[misc, arg-type]
             col = f.col(col)  # type:ignore[arg-type]
 
-<<<<<<< HEAD
-        # ask the JVM for the name of the column
-        # noinspection PyProtectedMember
-
-=======
         # noinspection PyProtectedMember,PyUnresolvedReferences
->>>>>>> 3deae1a4
         col_name = (
             col._expr._unparsed_identifier
             if col.__class__.__module__ == "pyspark.sql.connect.column"
