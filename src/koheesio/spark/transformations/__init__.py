"""
This module contains the base classes for all transformations.

See class docstrings for more information.

References
----------
For a comprehensive guide on the usage, examples, and additional features of Transformation classes, please refer to the
[reference/concepts/spark/transformations](../../../reference/spark/transformations.md) section of the Koheesio
documentation.

Classes
-------
Transformation
    Base class for all transformations

ColumnsTransformation
    Extended Transformation class with a preset validator for handling column(s) data

ColumnsTransformationWithTarget
    Extended ColumnsTransformation class with an additional `target_column` field
"""

from typing import Iterator, List, Optional, Union
from abc import ABC, abstractmethod

from pyspark.sql import functions as f
from pyspark.sql.types import DataType

from koheesio.models import Field, ListOfColumns, field_validator
from koheesio.spark import Column, DataFrame, SparkStep
from koheesio.spark.utils import SparkDatatype


class Transformation(SparkStep, ABC):
    """Base class for all transformations

    Concept
    -------
    A Transformation is a Step that takes a DataFrame as input and returns a DataFrame as output. The DataFrame is
    transformed based on the logic implemented in the `execute` method. Any additional parameters that are needed for
    the transformation can be passed to the constructor.

    Parameters
    ----------
    df : Optional[DataFrame]
        The DataFrame to apply the transformation to. If not provided, the DataFrame has to be passed to the
        transform-method.

    Example
    -------
    ### Implementing a transformation using the Transformation class:
    ```python
    from koheesio.steps.transformations import Transformation
    from pyspark.sql import functions as f


    class AddOne(Transformation):
        target_column: str = "new_column"

        def execute(self):
<<<<<<< HEAD
            self.output.df = self.df.withColumn(
                self.target_column, f.col("old_column") + 1
            )
=======
            self.output.df = self.df.withColumn("new_column", f.col("old_column") + 1)
>>>>>>> a085947b
    ```

    In the example above, the `execute` method is implemented to add 1 to the values of the `old_column` and store the
    result in a new column called `new_column`.

    ### Using the transformation:
    In order to use this transformation, we can call the `transform` method:

    ```python
    from pyspark.sql import SparkSession

    # create a DataFrame with 3 rows
    df = SparkSession.builder.getOrCreate().range(3)

    output_df = AddOne().transform(df)
    ```

    The `output_df` will now contain the original DataFrame with an additional column called `new_column` with the
    values of `old_column` + 1.

    __output_df:__

    |id|new_column|
    |--|----------|
    | 0|         1|
    | 1|         2|
    | 2|         3|
    ...

    ### Alternative ways to use the transformation:
    Alternatively, we can pass the DataFrame to the constructor and call the `execute` or `transform` method without
    any arguments:

    ```python
    output_df = AddOne(df).transform()
    # or
    output_df = AddOne(df).execute().output.df
    ```

    > Note: that the transform method was not implemented explicitly in the AddOne class. This is because the `transform`
    method is already implemented in the `Transformation` class. This means that all classes that inherit from the
    Transformation class will have the `transform` method available. Only the execute method needs to be implemented.

    ### Using the transformation as a function:
    The transformation can also be used as a function as part of a DataFrame's `transform` method:

    ```python
    input_df = spark.range(3)

    output_df = input_df.transform(AddOne(target_column="foo")).transform(
        AddOne(target_column="bar")
    )
    ```

    In the above example, the `AddOne` transformation is applied to the `input_df` DataFrame using the `transform`
    method. The `output_df` will now contain the original DataFrame with an additional columns called `foo` and
    `bar', each with the values of `id` + 1.
    """

    df: Optional[DataFrame] = Field(default=None, description="The Spark DataFrame")

    @abstractmethod
    def execute(self) -> SparkStep.Output:
        """Execute on a Transformation should handle self.df (input) and set self.output.df (output)

        This method should be implemented in the child class. The input DataFrame is available as `self.df` and the
        output DataFrame should be stored in `self.output.df`.

        For example:
        ```python
        def execute(self):
            self.output.df = self.df.withColumn(
                "new_column", f.col("old_column") + 1
            )
        ```

        The transform method will call this method and return the output DataFrame.
        """
        # self.df  # input dataframe
        # self.output.df # output dataframe
        self.output.df = ...  # implement the transformation logic
        raise NotImplementedError

    def transform(self, df: Optional[DataFrame] = None) -> DataFrame:
        """Execute the transformation and return the output DataFrame

        Note: when creating a child from this, don't implement this transform method. Instead, implement execute!

        See Also
        --------
        `Transformation.execute`

        Parameters
        ----------
        df: Optional[DataFrame]
            The DataFrame to apply the transformation to. If not provided, the DataFrame passed to the constructor
            will be used.

        Returns
        -------
        DataFrame
            The transformed DataFrame
        """
        self.df = df or self.df
        if not self.df:
            raise RuntimeError("No valid Dataframe was passed")
        self.execute()
        return self.output.df

    def __call__(self, *args, **kwargs):
        """Allow the class to be called as a function.
        This is especially useful when using a DataFrame's transform method.

        Example
        -------
        ```python
        input_df = spark.range(3)

        output_df = input_df.transform(AddOne(target_column="foo")).transform(
            AddOne(target_column="bar")
        )
        ```

        In the above example, the `AddOne` transformation is applied to the `input_df` DataFrame using the `transform`
        method. The `output_df` will now contain the original DataFrame with an additional columns called `foo` and
        `bar', each with the values of `id` + 1.
        """
        return self.transform(*args, **kwargs)


class ColumnsTransformation(Transformation, ABC):
    """Extended Transformation class with a preset validator for handling column(s) data with a standardized input
    for a single column or multiple columns.

    Concept
    -------
    A ColumnsTransformation is a Transformation with a standardized input for column or columns.

    - `columns` are stored as a list
    - either a single string, or a list of strings can be passed to enter the `columns`
    - `column` and `columns` are aliases to one another - internally the name `columns` should be used though.

    If more than one column is passed, the behavior of the Class changes this way:

    - the transformation will be run in a loop against all the given columns

    Configuring the ColumnsTransformation
    -------------------------------------
    [ColumnConfig]: ./index.md#koheesio.spark.transformations.ColumnsTransformation.ColumnConfig
    [SparkDatatype]: ../utils.md#koheesio.spark.utils.SparkDatatype

    The ColumnsTransformation class has a [ColumnConfig] class that can be used to configure the behavior of the class.
    Users should not have to interact with the [ColumnConfig] class directly.

    This class has the following fields:

    - `run_for_all_data_type`
        allows to run the transformation for all columns of a given type.

    - `limit_data_type`
        allows to limit the transformation to a specific data type.

    - `data_type_strict_mode`
        Toggles strict mode for data type validation. Will only work if `limit_data_type` is set.

    Data types need to be specified as a [SparkDatatype] enum.

    ---

    <small>
    - See the docstrings of the [ColumnConfig] class for more information.<br>
    - See the [SparkDatatype] enum for a list of available data types.<br>
    </small>

    Example
    -------
    Implementing a transformation using the `ColumnsTransformation` class:

    ```python
    from pyspark.sql import functions as f
    from koheesio.steps.transformations import ColumnsTransformation


    class AddOne(ColumnsTransformation):
        def execute(self):
            for column in self.get_columns():
                self.output.df = self.df.withColumn(
                    column, f.col(column) + 1
                )
    ```

    In the above example, the `execute` method is implemented to add 1 to the values of a given column.

    Parameters
    ----------
    columns : ListOfColumns
        The column (or list of columns) to apply the transformation to. Alias: column

    """

    columns: ListOfColumns = Field(
        default="",
        alias="column",
        description="The column (or list of columns) to apply the transformation to. Alias: column",
    )

    class ColumnConfig:
        """
        Koheesio ColumnsTransformation specific Config

        Parameters
        ----------
        run_for_all_data_type : Optional[List[SparkDatatype]]
            allows to run the transformation for all columns of a given type.
            A user can trigger this behavior by either omitting the `columns` parameter or by passing a single `*` as a
            column name. In both cases, the `run_for_all_data_type` will be used to determine the data type.
            Value should be passed as a SparkDatatype enum.
            (default: [None])

        limit_data_type : Optional[List[SparkDatatype]]
            allows to limit the transformation to a specific data type.
            Value should be passed as a SparkDatatype enum.
            (default: [None])

        data_type_strict_mode : bool
            Toggles strict mode for data type validation. Will only work if `limit_data_type` is set.
            - when True, a ValueError will be raised if any column does not adhere to the `limit_data_type`
            - when False, a warning will be thrown and the column will be skipped instead
            (default: False)
        """

        run_for_all_data_type: Optional[List[SparkDatatype]] = [None]  # type: ignore
        limit_data_type: Optional[List[SparkDatatype]] = [None]
        data_type_strict_mode: bool = False

    @field_validator("columns", mode="before")
    def set_columns(cls, columns_value: ListOfColumns) -> ListOfColumns:
        """Validate columns through the columns configuration provided"""
        columns = columns_value
        run_for_all_data_type = cls.ColumnConfig.run_for_all_data_type

        if run_for_all_data_type and len(columns) == 0:
            columns = ["*"]

        if columns[0] == "*" and not run_for_all_data_type:
            raise ValueError("Cannot use '*' as a column name when no run_for_all_data_type is set")

        return columns

    @property
    def run_for_all_is_set(self) -> bool:
        """Returns True if the transformation should be run for all columns of a given type"""
        run_for_all_data_type = self.ColumnConfig.run_for_all_data_type
        if run_for_all_data_type and self.columns[0] == "*":
            return True
        return False

    @property
    def limit_data_type_is_set(self) -> bool:
        """Returns True if limit_data_type is set"""
        return self.ColumnConfig.limit_data_type[0] is not None  # type: ignore[index]

    @property
    def data_type_strict_mode_is_set(self) -> bool:
        """Returns True if data_type_strict_mode is set"""
        return self.ColumnConfig.data_type_strict_mode

    def column_type_of_col(
        self,
        col: Union[Column, str],
        df: Optional[DataFrame] = None,
        simple_return_mode: bool = True,
    ) -> Union[DataType, str]:
        """
        Returns the dataType of a Column object as a string.

        The Column object does not have a type attribute, so we have to ask the DataFrame its schema and find the type
        based on the column name. We retrieve the name of the column from the Column object by calling toString() from
        the JVM.

        Examples
        --------
        __input_df:__
        | str_column | int_column |
        |------------|------------|
        | hello      | 1          |
        | world      | 2          |

        ```python
        # using the AddOne transformation from the example above
        add_one = AddOne(
            columns=["str_column", "int_column"],
            df=input_df,
        )
        add_one.column_type_of_col("str_column")  # returns "string"
        add_one.column_type_of_col("int_column")  # returns "integer"
        # returns IntegerType
        add_one.column_type_of_col("int_column", simple_return_mode=False)
        ```

        Parameters
        ----------
        col : Union[str, Column]
            The column to check the type of

        df : Optional[DataFrame]
            The DataFrame belonging to the column. If not provided, the DataFrame passed to the constructor
            will be used.

        simple_return_mode : bool
            If True, the return value will be a simple string. If False, the return value will be a SparkDatatype enum.

        Returns
        -------
        datatype: str
            The type of the column as a string
        """
        df = df or self.df
        if not df:
            raise RuntimeError("No valid Dataframe was passed")

        if not isinstance(col, Column):  # type:ignore[misc, arg-type]
            col = f.col(col)  # type:ignore[arg-type]

        # noinspection PyProtectedMember,PyUnresolvedReferences
        col_name = (
            col._expr._unparsed_identifier
            if col.__class__.__module__ == "pyspark.sql.connect.column"
            else col._jc.toString()  # type: ignore  # noqa: E721
        )

        # In order to check the datatype of the column, we have to ask the DataFrame its schema
        df_col = [c for c in df.schema if c.name == col_name][0]

        if simple_return_mode:
            return SparkDatatype(df_col.dataType.typeName()).value

        return df_col.dataType

    def get_all_columns_of_specific_type(self, data_type: Union[str, SparkDatatype]) -> List[str]:
        """Get all columns from the dataframe of a given type

        A DataFrame needs to be available in order to get the columns. If no DataFrame is available, a ValueError will
        be raised.

        Note: only one data type can be passed to this method. If you want to get columns of multiple data types, you
        have to call this method multiple times.

        Parameters
        ----------
        data_type : Union[str, SparkDatatype]
            The data type to get the columns for

        Returns
        -------
        List[str]
            A list of column names of the given data type
        """
        if not self.df:
            raise ValueError("No dataframe available - cannot get columns")

        expected_data_type = (SparkDatatype.from_string(data_type) if isinstance(data_type, str) else data_type).value

        columns_of_given_type: List[str] = [
            col for col in self.df.columns if self.df.schema[col].dataType.typeName() == expected_data_type
        ]
        return columns_of_given_type

    def is_column_type_correct(self, column: Union[Column, str]) -> bool:
        """Check if column type is correct and handle it if not, when limit_data_type is set"""
        if not self.limit_data_type_is_set:
            return True

        if self.column_type_of_col(column) in (limit_data_types := self.get_limit_data_types()):
            return True

        # Raises a ValueError if the Column object is not of a given type and data_type_strict_mode is set
        if self.data_type_strict_mode_is_set:
            raise ValueError(
                f"Critical error: {column} is not of type {limit_data_types}. Exception is raised because "
                f"`data_type_strict_mode` is set to True for {self.name}."
            )

        # Otherwise, throws a warning that the Column object is not of a given type
        self.log.warning(f"Column `{column}` is not of type `{limit_data_types}` and will be skipped.")
        return False

    def get_limit_data_types(self) -> list:
        """Get the limit_data_type as a list of strings"""
        return [dt.value for dt in self.ColumnConfig.limit_data_type]  # type: ignore

    def get_columns(self) -> Iterator[str]:
        """Return an iterator of the columns"""
        # If `run_for_all_is_set` is True, we want to run the transformation for all columns of a given type
        if self.run_for_all_is_set:
            columns = []
            for data_type in self.ColumnConfig.run_for_all_data_type:  # type: ignore
                columns += self.get_all_columns_of_specific_type(data_type)
        else:
            columns = self.columns  # type:ignore[assignment]

        for column in columns:
            if self.is_column_type_correct(column):
                yield column


class ColumnsTransformationWithTarget(ColumnsTransformation, ABC):
    """Extended ColumnsTransformation class with an additional `target_column` field

    Using this class makes implementing Transformations significantly easier.

    Concept
    -------
    A `ColumnsTransformationWithTarget` is a `ColumnsTransformation` with an additional `target_column` field. This
    field can be used to store the result of the transformation in a new column.

    If the `target_column` is not provided, the result will be stored in the source column.

    If more than one column is passed, the behavior of the Class changes this way:

    - the transformation will be run in a loop against all the given columns
    - automatically handles the renaming of the columns when more than one column is passed
    - the `target_column` will be used as a suffix. Leaving this blank will result in the original columns being renamed

    The `func` method should be implemented in the child class. This method should return the transformation that will
    be applied to the column(s). The execute method (already preset) will use the `get_columns_with_target` method to
    loop over all the columns and apply this function to transform the DataFrame.

    Parameters
    ----------
    columns : ListOfColumns, optional, default=*
        The column (or list of columns) to apply the transformation to. Alias: column. If not provided, the
        `run_for_all_data_type` will be used to determine the data type. If `run_for_all_data_type` is not set, the
        transformation will be run for all columns of a given type.
    target_column : Optional[str], optional, default=None
        The name of the column to store the result in. If not provided, the result will be stored in the source column.
        Alias: target_suffix - if multiple columns are given as source, this input will be used as a suffix instead.

    Example
    -------
    Writing your own transformation using the `ColumnsTransformationWithTarget` class:

    ```python
    from pyspark.sql import Column
    from koheesio.steps.transformations import (
        ColumnsTransformationWithTarget,
    )


    class AddOneWithTarget(ColumnsTransformationWithTarget):
        def func(self, col: Column):
            return col + 1
    ```

    In the above example, the `func` method is implemented to add 1 to the values of a given column.

    In order to use this transformation, we can call the `transform` method:
    ```python
    from pyspark.sql import SparkSession

    # create a DataFrame with 3 rows
    df = SparkSession.builder.getOrCreate().range(3)

    output_df = AddOneWithTarget(
        column="id", target_column="new_id"
    ).transform(df)
    ```

    The `output_df` will now contain the original DataFrame with an additional column called `new_id` with the values of
    `id` + 1.

    __output_df:__

    |id|new_id|
    |--|------|
    | 0|     1|
    | 1|     2|
    | 2|     3|


    > Note: The `target_column` will be used as a suffix when more than one column is given as source. Leaving this
    blank will result in the original columns being renamed.
    """

    target_column: Optional[str] = Field(
        default=None,
        alias="target_suffix",
        description="The column to store the result in. If not provided, the result will be stored in the source"
        "column. Alias: target_suffix - if multiple columns are given as source, this will be used as a suffix",
    )

    @abstractmethod
    def func(self, column: Column) -> Column:
        """The function that will be run on a single Column of the DataFrame

        The `func` method should be implemented in the child class. This method should return the transformation that
        will be applied to the column(s). The execute method (already preset) will use the `get_columns_with_target`
        method to loop over all the columns and apply this function to transform the DataFrame.

        Parameters
        ----------
        column : Column
            The column to apply the transformation to

        Returns
        -------
        Column
            The transformed column
        """
        raise NotImplementedError

    def get_columns_with_target(self) -> Iterator[tuple[str, str]]:
        """Return an iterator of the columns

        Works just like in get_columns from the  ColumnsTransformation class except that it handles the `target_column`
        as well.

        If more than one column is passed, the behavior of the Class changes this way:
        - the transformation will be run in a loop against all the given columns
        - the target_column will be used as a suffix. Leaving this blank will result in the original columns being
            renamed.

        Returns
        -------
        iter
            An iterator of tuples containing the target column name and the original column name
        """
        columns = [*self.get_columns()]

        for column in columns:
            # ensures that we at least use the original column name
            target_column = self.target_column or column

            if len(columns) > 1:  # target_column becomes a suffix when more than 1 column is given
                # dict.fromkeys is used to avoid duplicates in the name while maintaining order
                _cols = [column, target_column]
                target_column = "_".join(list(dict.fromkeys(_cols)))

            yield target_column, column

    def execute(self) -> None:
        """Execute on a ColumnsTransformationWithTarget handles self.df (input) and set self.output.df (output)
        This can be left unchanged, and hence should not be implemented in the child class.
        """
        df = self.df

        for target_column, column in self.get_columns_with_target():
            func = self.func  # select the applicable function
            df = df.withColumn(
                target_column,
                func(f.col(column)),  # type:ignore[arg-type]
            )

        self.output.df = df<|MERGE_RESOLUTION|>--- conflicted
+++ resolved
@@ -59,13 +59,9 @@
         target_column: str = "new_column"
 
         def execute(self):
-<<<<<<< HEAD
             self.output.df = self.df.withColumn(
                 self.target_column, f.col("old_column") + 1
             )
-=======
-            self.output.df = self.df.withColumn("new_column", f.col("old_column") + 1)
->>>>>>> a085947b
     ```
 
     In the example above, the `execute` method is implemented to add 1 to the values of the `old_column` and store the
