--- conflicted
+++ resolved
@@ -32,15 +32,11 @@
 from koheesio.models import Field
 from koheesio.spark import Column
 from koheesio.spark.transformations import ColumnsTransformationWithTarget
-<<<<<<< HEAD
-from koheesio.spark.utils import SPARK_MINOR_VERSION, SparkDatatype, spark_data_type_is_numeric
-=======
 from koheesio.spark.utils import (
     SPARK_MINOR_VERSION,
     SparkDatatype,
     spark_data_type_is_numeric,
 )
->>>>>>> 3deae1a4
 
 __all__ = [
     "ArrayDistinct",
