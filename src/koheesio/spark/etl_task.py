--- conflicted
+++ resolved
@@ -4,11 +4,7 @@
 Extract -> Transform -> Load
 """
 
-<<<<<<< HEAD
-from datetime import datetime
-=======
 import datetime
->>>>>>> 3deae1a4
 
 from koheesio import Step
 from koheesio.models import Field, InstanceOf, conlist
