"""
Spark step module
"""

from __future__ import annotations

<<<<<<< HEAD
=======
import warnings
>>>>>>> 3deae1a4
from abc import ABC
from typing import Optional

from pydantic import Field

from koheesio import Step, StepOutput
from koheesio.models import model_validator
from koheesio.spark.utils.common import (
    AnalysisException,
    Column,
    DataFrame,
<<<<<<< HEAD
    DataStreamReader,
    DataType,
    ParseException,
    SparkSession,
=======
    DataFrameReader,
    DataFrameWriter,
    DataStreamReader,
    DataStreamWriter,
    DataType,
    ParseException,
    SparkSession,
    StreamingQuery,
>>>>>>> 3deae1a4
)

__all__ = [
    "SparkStep",
    "Column",
    "DataFrame",
    "ParseException",
    "SparkSession",
    "AnalysisException",
    "DataType",
<<<<<<< HEAD
    "DataStreamReader",
=======
    "DataFrameReader",
    "DataStreamReader",
    "DataFrameWriter",
    "DataStreamWriter",
    "StreamingQuery",
>>>>>>> 3deae1a4
]


class SparkStep(Step, ABC):
    """Base class for a Spark step

    Extends the Step class with SparkSession support. The following:
    - Spark steps are expected to return a Spark DataFrame as output.
    - spark property is available to access the active SparkSession instance.
    - The SparkSession instance can be provided as an argument to the constructor through the `spark` parameter.
    """

    spark: Optional[SparkSession] = Field(
        default=None,
        description="The SparkSession instance. If not provided, the active SparkSession will be used.",
        validate_default=False,
    )

    class Output(StepOutput):
        """Output class for SparkStep"""

        df: Optional[DataFrame] = Field(default=None, description="The Spark DataFrame")

    @model_validator(mode="after")
    def _get_active_spark_session(self) -> SparkStep:
        """Return active SparkSession instance
        If a user provides a SparkSession instance, it will be returned. Otherwise, an active SparkSession will be
        attempted to be retrieved.
        """
        if self.spark is None:
            from koheesio.spark.utils.common import get_active_session
<<<<<<< HEAD

            self.spark = get_active_session()
        return self
=======

            self.spark = get_active_session()
        return self


def current_timestamp_utc(spark):
    warnings.warn(
        message=(
            "The current_timestamp_utc function has been moved to the koheesio.spark.functions module."
            "Import it from there instead. Current import path will be deprecated in the future."
        ),
        category=DeprecationWarning,
        stacklevel=2,
    )
    from koheesio.spark.functions import current_timestamp_utc as _current_timestamp_utc

    return _current_timestamp_utc(spark)
>>>>>>> 3deae1a4
<|MERGE_RESOLUTION|>--- conflicted
+++ resolved
@@ -4,10 +4,7 @@
 
 from __future__ import annotations
 
-<<<<<<< HEAD
-=======
 import warnings
->>>>>>> 3deae1a4
 from abc import ABC
 from typing import Optional
 
@@ -19,12 +16,6 @@
     AnalysisException,
     Column,
     DataFrame,
-<<<<<<< HEAD
-    DataStreamReader,
-    DataType,
-    ParseException,
-    SparkSession,
-=======
     DataFrameReader,
     DataFrameWriter,
     DataStreamReader,
@@ -33,7 +24,6 @@
     ParseException,
     SparkSession,
     StreamingQuery,
->>>>>>> 3deae1a4
 )
 
 __all__ = [
@@ -44,15 +34,11 @@
     "SparkSession",
     "AnalysisException",
     "DataType",
-<<<<<<< HEAD
-    "DataStreamReader",
-=======
     "DataFrameReader",
     "DataStreamReader",
     "DataFrameWriter",
     "DataStreamWriter",
     "StreamingQuery",
->>>>>>> 3deae1a4
 ]
 
 
@@ -84,11 +70,6 @@
         """
         if self.spark is None:
             from koheesio.spark.utils.common import get_active_session
-<<<<<<< HEAD
-
-            self.spark = get_active_session()
-        return self
-=======
 
             self.spark = get_active_session()
         return self
@@ -105,5 +86,4 @@
     )
     from koheesio.spark.functions import current_timestamp_utc as _current_timestamp_utc
 
-    return _current_timestamp_utc(spark)
->>>>>>> 3deae1a4
+    return _current_timestamp_utc(spark)