--- conflicted
+++ resolved
@@ -40,33 +40,24 @@
     environments and make sure to install required JARs.
 """
 
-import json
 from abc import ABC
 from copy import deepcopy
 from textwrap import dedent
-from typing import Any, Dict, List, Optional, Set, Union
+from typing import Dict, List, Optional, Set, Union
 
 from pyspark.sql import Window
 from pyspark.sql import functions as f
 from pyspark.sql import types as t
 
-from koheesio import Step, StepOutput
+from koheesio import StepOutput
+from koheesio.integrations.snowflake import *
 from koheesio.logger import LoggingFactory, warn
 from koheesio.models import (
-    BaseModel,
-    ExtraParamsMixin,
     Field,
-    SecretStr,
-    conlist,
     field_validator,
     model_validator,
 )
-<<<<<<< HEAD
 from koheesio.spark import DataFrame, DataType, SparkStep
-=======
-from koheesio.integrations.snowflake import *
-from koheesio.spark import SparkStep
->>>>>>> 46a18ca7
 from koheesio.spark.delta import DeltaTableStep
 from koheesio.spark.readers.delta import DeltaTableReader, DeltaTableStreamReader
 from koheesio.spark.readers.jdbc import JdbcReader
@@ -103,6 +94,7 @@
 # Turning off inconsistent-mro because we are using ABCs and Pydantic models and Tasks together in the same class
 # Turning off too-many-lines because we are defining a lot of classes in this file
 
+
 def map_spark_type(spark_type: t.DataType):
     """
     Translates Spark DataFrame Schema type to SnowFlake type
@@ -508,7 +500,6 @@
         self.output.table_schema = df.schema
 
 
-<<<<<<< HEAD
 class AddColumn(SnowflakeStep):
     """
     Add an empty column to a Snowflake table with given name and DataType
@@ -547,8 +538,6 @@
         RunQuery(**self.get_options(), query=query).execute()
 
 
-=======
->>>>>>> 46a18ca7
 class SyncTableAndDataFrameSchema(SnowflakeStep, SnowflakeTransformation):
     """
     Sync the schema's of a Snowflake table and a DataFrame. This will add NULL columns for the columns that are not in
