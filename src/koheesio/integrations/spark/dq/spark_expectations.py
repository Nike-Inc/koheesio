--- conflicted
+++ resolved
@@ -4,13 +4,10 @@
 
 from typing import Any, Dict, Optional, Union
 
-<<<<<<< HEAD
 import pyspark
 from pydantic import Field
-from pyspark import sql
-=======
+
 # noinspection PyUnresolvedReferences,PyPep8Naming
->>>>>>> 3deae1a4
 from spark_expectations.config.user_config import Constants as user_config
 
 # noinspection PyUnresolvedReferences
@@ -19,13 +16,6 @@
     WrappedDataFrameWriter,
 )
 
-<<<<<<< HEAD
-=======
-from pydantic import Field
-
-import pyspark
-
->>>>>>> 3deae1a4
 from koheesio.spark import DataFrame
 from koheesio.spark.transformations import Transformation
 from koheesio.spark.writers import BatchOutputMode
