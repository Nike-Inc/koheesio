import os
from abc import ABC, abstractmethod
from pathlib import PurePath
from tempfile import TemporaryDirectory
from typing import Any, List, Optional, Union

from pydantic import Field, conlist
<<<<<<< HEAD
=======

>>>>>>> 3deae1a4
from pyspark.sql.functions import col
from pyspark.sql.types import (
    BooleanType,
    DateType,
    DecimalType,
    DoubleType,
    FloatType,
    IntegerType,
    LongType,
    ShortType,
    StringType,
    StructField,
    StructType,
    TimestampType,
)
from tableauhyperapi import (
    NOT_NULLABLE,
    NULLABLE,
    Connection,
    CreateMode,
    HyperProcess,
    Inserter,
    SqlType,
    TableDefinition,
    TableName,
    Telemetry,
)

from koheesio.spark import DataFrame, SparkStep
from koheesio.spark.transformations.cast_to_datatype import CastToDatatype
from koheesio.spark.utils import SPARK_MINOR_VERSION
from koheesio.steps import Step, StepOutput


class HyperFile(Step, ABC):
    """
    Base class for all HyperFile classes
    """

    schema_: str = Field(default="Extract", alias="schema", description="Internal schema name within the Hyper file")
    table: str = Field(default="Extract", description="Table name within the Hyper file")

    @property
    def table_name(self) -> TableName:
        """
        Return TableName object for the Hyper file TableDefinition.
        """
        return TableName(self.schema_, self.table)


class HyperFileReader(HyperFile, SparkStep):
    """
    Read a Hyper file and return a Spark DataFrame.

    Examples
    --------
    ```python
    df = (
        HyperFileReader(
            path=PurePath(hw.hyper_path),
        )
        .execute()
        .df
    )
    ```
    """

    path: PurePath = Field(
        default=..., description="Path to the Hyper file", examples=["PurePath(~/data/my-file.hyper)"]
    )

    def execute(self) -> SparkStep.Output:
        type_mapping = {
            "date": StringType,
            "text": StringType,
            "double": FloatType,
            "bool": BooleanType,
            "small_int": ShortType,
            "big_int": LongType,
            "timestamp": StringType,
            "timestamp_tz": StringType,
            "int": IntegerType,
            "numeric": DecimalType,
        }
        df_cols = []
        timestamp_cols = []
        date_cols = []

        with HyperProcess(telemetry=Telemetry.DO_NOT_SEND_USAGE_DATA_TO_TABLEAU) as hp:
            with Connection(endpoint=hp.endpoint, database=self.path) as connection:
                table_definition = connection.catalog.get_table_definition(name=self.table_name)

                select_cols = []
                self.log.debug(f"Schema for {self.table_name} in {self.path}:")
                for column in table_definition.columns:
                    self.log.debug(f"|-- {column.name}: {column.type} (nullable = {column.nullability})")

                    column_name = column.name.unescaped.__str__()
                    tableau_type = column.type.__str__().lower()

                    if tableau_type.startswith("numeric"):
                        spark_type = DecimalType(precision=18, scale=5)
                    else:
                        spark_type = type_mapping.get(tableau_type, StringType)()

                    if tableau_type == "timestamp" or tableau_type == "timestamp_tz":
                        timestamp_cols.append(column_name)
                        _col = f'cast("{column_name}" as text)'
                    elif tableau_type == "date":
                        date_cols.append(column_name)
                        _col = f'cast("{column_name}" as text)'
                    elif tableau_type.startswith("numeric"):
                        _col = f'cast("{column_name}" as decimal(18,5))'
                    else:
                        _col = f'"{column_name}"'

                    df_cols.append(StructField(column_name, spark_type))
                    select_cols.append(_col)

                data = connection.execute_list_query(f"select {','.join(select_cols)} from {self.table_name}")

        df_schema = StructType(df_cols)
        df = self.spark.createDataFrame(data, schema=df_schema)
        if timestamp_cols:
            df = CastToDatatype(column=timestamp_cols, datatype="timestamp").transform(df)
        if date_cols:
            df = CastToDatatype(column=date_cols, datatype="date").transform(df)

        self.output.df = df


class HyperFileWriter(HyperFile):
    """
    Base class for all HyperFileWriter classes
    """

    path: PurePath = Field(
        default=TemporaryDirectory().name,
        description="Path to the Hyper file, if executing in Databricks "
        "set the path manually and ensure to specify the scheme `dbfs:/`.",
        examples=["PurePath(/tmp/hyper/)", "PurePath(dbfs:/tmp/hyper/)"],
    )
    name: str = Field(default="extract", description="Name of the Hyper file")
    table_definition: TableDefinition = Field(
        default=None,
        description="Table definition to write to the Hyper file as described in "
        "https://tableau.github.io/hyper-db/lang_docs/py/tableauhyperapi.html#tableauhyperapi.TableDefinition",
    )

    class Output(StepOutput):
        """
        Output class for HyperFileListWriter
        """

        hyper_path: PurePath = Field(default=..., description="Path to created Hyper file")

    @property
    def hyper_path(self) -> PurePath:
        """
        Return full path to the Hyper file.
        """
        if not os.path.exists(self.path):
            os.makedirs(self.path)

        hyper_path = PurePath(self.path, f"{self.name}.hyper" if ".hyper" not in self.name else self.name)
        self.log.info(f"Destination file: {hyper_path}")
        return hyper_path

    def write(self) -> Output:
        self.execute()

    @abstractmethod
    def execute(self) -> Output:
        pass


class HyperFileListWriter(HyperFileWriter):
    """
    Write list of rows to a Hyper file.

    Reference
    ---------
    Datatypes in https://tableau.github.io/hyper-db/docs/sql/datatype/ for supported data types.

    Examples
    --------
    ```python
    hw = HyperFileListWriter(
        name="test",
        table_definition=TableDefinition(
            table_name=TableName("Extract", "Extract"),
            columns=[
                TableDefinition.Column(
                    name="string", type=SqlType.text(), nullability=NOT_NULLABLE
                ),
                TableDefinition.Column(
                    name="int", type=SqlType.int(), nullability=NULLABLE
                ),
                TableDefinition.Column(
                    name="timestamp", type=SqlType.timestamp(), nullability=NULLABLE
                ),
            ],
        ),
        data=[
            ["text_1", 1, datetime(2024, 1, 1, 0, 0, 0, 0)],
            ["text_2", 2, datetime(2024, 1, 2, 0, 0, 0, 0)],
            ["text_3", None, None],
        ],
    ).execute()

    # do somthing with returned file path
    hw.hyper_path
    ```
    """

    data: conlist(List[Any], min_length=1) = Field(default=..., description="List of rows to write to the Hyper file")

    def execute(self) -> HyperFileWriter.Output:
        with HyperProcess(telemetry=Telemetry.DO_NOT_SEND_USAGE_DATA_TO_TABLEAU) as hp:
            with Connection(
                endpoint=hp.endpoint, database=self.hyper_path, create_mode=CreateMode.CREATE_AND_REPLACE
            ) as connection:
                connection.catalog.create_schema(schema=self.table_definition.table_name.schema_name)
                connection.catalog.create_table(table_definition=self.table_definition)
                with Inserter(connection, self.table_definition) as inserter:
                    inserter.add_rows(rows=self.data)
                    inserter.execute()

        self.output.hyper_path = self.hyper_path


class HyperFileParquetWriter(HyperFileWriter):
    """
    Read one or multiple parquet files and write them to a Hyper file.

    Notes
    -----
    This method is much faster than HyperFileListWriter for large files.

    References
    ----------
    Copy from external format: https://tableau.github.io/hyper-db/docs/sql/command/copy_from
    Datatypes in https://tableau.github.io/hyper-db/docs/sql/datatype/ for supported data types.
    Parquet format limitations:
        https://tableau.github.io/hyper-db/docs/sql/external/formats/#external-format-parquet

    Examples
    --------
    ```python
    hw = HyperFileParquetWriter(
        name="test",
        table_definition=TableDefinition(
            table_name=TableName("Extract", "Extract"),
            columns=[
                TableDefinition.Column(
                    name="string", type=SqlType.text(), nullability=NOT_NULLABLE
                ),
                TableDefinition.Column(
                    name="int", type=SqlType.int(), nullability=NULLABLE
                ),
                TableDefinition.Column(
                    name="timestamp", type=SqlType.timestamp(), nullability=NULLABLE
                ),
            ],
        ),
        files=[
            "/my-path/parquet-1.snappy.parquet",
            "/my-path/parquet-2.snappy.parquet",
        ],
    ).execute()

    # do somthing with returned file path
    hw.hyper_path
    ```
    """

    file: conlist(Union[str, PurePath], min_length=1) = Field(
        default=..., alias="files", description="One or multiple parquet files to write to the Hyper file"
    )

    def execute(self) -> HyperFileWriter.Output:
        _file = [str(f) for f in self.file]
        array_files = "'" + "','".join(_file) + "'"

        with HyperProcess(telemetry=Telemetry.DO_NOT_SEND_USAGE_DATA_TO_TABLEAU) as hp:
            with Connection(
                endpoint=hp.endpoint, database=self.hyper_path, create_mode=CreateMode.CREATE_AND_REPLACE
            ) as connection:
                connection.catalog.create_schema(schema=self.table_definition.table_name.schema_name)
                connection.catalog.create_table(table_definition=self.table_definition)
                sql = f'copy "{self.schema_}"."{self.table}" ' f"from array [{array_files}] " f"with (format parquet)"
                self.log.debug(f"Executing SQL: {sql}")
                connection.execute_command(sql)

        self.output.hyper_path = self.hyper_path


class HyperFileDataFrameWriter(HyperFileWriter):
    """
    Write a Spark DataFrame to a Hyper file.
    The process will write the DataFrame to a parquet file and then use the HyperFileParquetWriter to write to the
    Hyper file.

    Examples
    --------
    ```python
    hw = HyperFileDataFrameWriter(
        df=spark.createDataFrame([(1, "foo"), (2, "bar")], ["id", "name"]),
        name="test",
    ).execute()

    # or in Databricks
    hw = HyperFileDataFrameWriter(
        df=spark.createDataFrame([(1, "foo"), (2, "bar")], ["id", "name"]),
        name="test",
        path="dbfs:/tmp/hyper/",
    ).execute()

    # do somthing with returned file path
    hw.hyper_path
    ```
    """

    df: DataFrame = Field(default=..., description="Spark DataFrame to write to the Hyper file")
    table_definition: Optional[TableDefinition] = None  # table_definition is not required for this class

    @staticmethod
    def table_definition_column(column: StructField) -> TableDefinition.Column:
        """
        Convert a Spark StructField to a Tableau Hyper SqlType
        """
        type_mapping = {
            IntegerType(): SqlType.int,
            LongType(): SqlType.big_int,
            ShortType(): SqlType.small_int,
            DoubleType(): SqlType.double,
            FloatType(): SqlType.double,
            BooleanType(): SqlType.bool,
            DateType(): SqlType.date,
            StringType(): SqlType.text,
        }

        # Handling the TimestampNTZType for Spark 3.4+
        # Mapping both TimestampType and TimestampNTZType to NTZ type of Hyper
        if SPARK_MINOR_VERSION >= 3.4:
            from pyspark.sql.types import TimestampNTZType

            type_mapping[TimestampNTZType()] = SqlType.timestamp
            type_mapping[TimestampType()] = SqlType.timestamp
        # In older versions of Spark, only TimestampType is available and is mapped to TZ type of Hyper
        else:
            type_mapping[TimestampType()] = SqlType.timestamp_tz

        if column.dataType in type_mapping:
            sql_type = type_mapping[column.dataType]()  # type: ignore
        elif str(column.dataType).startswith("DecimalType"):
            # Tableau Hyper API limits the precision to 18 decimal places
            # noinspection PyUnresolvedReferences
            sql_type = SqlType.numeric(
                precision=column.dataType.precision if column.dataType.precision <= 18 else 18,
                scale=column.dataType.scale,
            )
        else:
            raise ValueError(f"Unsupported datatype '{column.dataType}' for column '{column.name}'.")

        return TableDefinition.Column(
            name=column.name, type=sql_type, nullability=NULLABLE if column.nullable else NOT_NULLABLE
        )

    @property
    def _table_definition(self) -> TableDefinition:
        schema = self.df.schema
        columns = list(map(self.table_definition_column, schema))

        td = TableDefinition(table_name=self.table_name, columns=columns)
        self.log.debug(f"Table definition for {self.table_name}:")
        for column in td.columns:
            self.log.debug(f"|-- {column.name}: {column.type} (nullable = {column.nullability})")

        return td

    def clean_dataframe(self) -> DataFrame:
        """
        - Replace NULLs for string and numeric columns
        - Convert data types to ensure compatibility with Tableau Hyper API
        """
        _df = self.df
        _schema = self.df.schema

        integer_cols = [field.name for field in _schema if field.dataType == IntegerType()]
        long_cols = [field.name for field in _schema if field.dataType == LongType()]
        short_cols = [field.name for field in _schema if field.dataType == ShortType()]
        double_cols = [field.name for field in _schema if field.dataType == DoubleType()]
        float_cols = [field.name for field in _schema if field.dataType == FloatType()]
        string_cols = [field.name for field in _schema if field.dataType == StringType()]
        timestamp_cols = [field.name for field in _schema if field.dataType == TimestampType()]

        # Handling the TimestampNTZType for Spark 3.4+
        # Any TimestampType column will be cast to TimestampNTZType for compatibility with Tableau Hyper API
        if SPARK_MINOR_VERSION >= 3.4:
            from pyspark.sql.types import TimestampNTZType

            for t_col in timestamp_cols:
                _df = _df.withColumn(t_col, col(t_col).cast(TimestampNTZType()))  # type: ignore

        # Replace null and NaN values with 0
        if len(integer_cols) > 0:
            _df = _df.na.fill(0, integer_cols)
        if len(long_cols) > 0:
            _df = _df.na.fill(0, long_cols)
        if len(short_cols) > 0:
            _df = _df.na.fill(0, short_cols)
        if len(double_cols) > 0:
            _df = _df.na.fill(0.0, double_cols)
        if len(float_cols) > 0:
            _df = _df.na.fill(0.0, float_cols)
        if len(string_cols) > 0:
            _df = _df.na.fill("", string_cols)

        # Cleanup decimal columns: enforce precision to 18, fill nulls with 0.0
        decimal_cols = [field for field in _schema if str(field.dataType).startswith("DecimalType")]
        decimal_col_names = []
        for d_col in decimal_cols:
            decimal_col_names.append(d_col.name)
            # noinspection PyUnresolvedReferences
            if d_col.dataType.precision > 18:
                # noinspection PyUnresolvedReferences
                _df = _df.withColumn(
                    d_col.name, col(d_col.name).cast(DecimalType(precision=18, scale=d_col.dataType.scale))  # type: ignore
                )
        if len(decimal_col_names) > 0:
            _df = _df.na.fill(0.0, decimal_col_names)

        return _df

    def write_parquet(self) -> List[PurePath]:
        _path = self.path.joinpath("parquet")
        (
            self.clean_dataframe()
            .coalesce(1)
            .write.option("delimiter", ",")
            .option("header", "true")
            .mode("overwrite")
            .parquet(_path.as_posix())
        )

        if _path.as_posix().startswith("dbfs:"):
            _path = PurePath(_path.as_posix().replace("dbfs:", "/dbfs"))
            self.log.debug("Parquet location on DBFS: %s}", _path)

        for _, _, files in os.walk(_path):
            for file in files:
                if file.endswith(".parquet"):
                    fp = PurePath(_path, file)
                    self.log.info("Parquet file created: %s", fp)
                    return [fp]

    def execute(self) -> HyperFileWriter.Output:
        w = HyperFileParquetWriter(
            path=self.path, name=self.name, table_definition=self._table_definition, files=self.write_parquet()
        )
        w.execute()
        self.output.hyper_path = w.output.hyper_path<|MERGE_RESOLUTION|>--- conflicted
+++ resolved
@@ -5,10 +5,6 @@
 from typing import Any, List, Optional, Union
 
 from pydantic import Field, conlist
-<<<<<<< HEAD
-=======
-
->>>>>>> 3deae1a4
 from pyspark.sql.functions import col
 from pyspark.sql.types import (
     BooleanType,
