--- conflicted
+++ resolved
@@ -228,15 +228,10 @@
 
     data: conlist(List[Any], min_length=1) = Field(default=..., description="List of rows to write to the Hyper file")
 
-<<<<<<< HEAD
     def execute(self):
         with HyperProcess(
             telemetry=Telemetry.DO_NOT_SEND_USAGE_DATA_TO_TABLEAU, parameters=self.hyper_process_parameters
         ) as hp:
-=======
-    def execute(self) -> HyperFileWriter.Output:
-        with HyperProcess(telemetry=Telemetry.DO_NOT_SEND_USAGE_DATA_TO_TABLEAU) as hp:
->>>>>>> ac95f2d5
             with Connection(
                 endpoint=hp.endpoint, database=self.hyper_path, create_mode=CreateMode.CREATE_AND_REPLACE
             ) as connection:
