"""
Snowflake steps and tasks for Koheesio

Every class in this module is a subclass of `Step` or `Task` and is used to perform operations on Snowflake.

Notes
-----
Every Step in this module is based on [SnowflakeBaseModel](./snowflake.md#koheesio.spark.snowflake.SnowflakeBaseModel).
The following parameters are available for every Step.

Parameters
----------
url : str
    Hostname for the Snowflake account, e.g. <account>.snowflakecomputing.com.
    Alias for `sfURL`.
user : str
    Login name for the Snowflake user.
    Alias for `sfUser`.
password : SecretStr
    Password for the Snowflake user.
    Alias for `sfPassword`.
database : str
    The database to use for the session after connecting.
    Alias for `sfDatabase`.
sfSchema : str
    The schema to use for the session after connecting.
    Alias for `schema` ("schema" is a reserved name in Pydantic, so we use `sfSchema` as main name instead).
role : str
    The default security role to use for the session after connecting.
    Alias for `sfRole`.
warehouse : str
    The default virtual warehouse to use for the session after connecting.
    Alias for `sfWarehouse`.
authenticator : Optional[str], optional, default=None
    Authenticator for the Snowflake user. Example: "okta.com".
options : Optional[Dict[str, Any]], optional, default={"sfCompress": "on", "continue_on_error": "off"}
    Extra options to pass to the Snowflake connector.
format : str, optional, default="snowflake"
    The default `snowflake` format can be used natively in Databricks, use `net.snowflake.spark.snowflake` in other
    environments and make sure to install required JARs.
"""

from __future__ import annotations

import json
<<<<<<< HEAD
=======
from collections.abc import Iterable
from logging import warn
from typing import Any, Dict, List, Optional, Set, Tuple, Union
>>>>>>> 46a18ca7
from abc import ABC
from textwrap import dedent
from typing import Any, Dict, Optional, Union

from koheesio import Step, StepOutput
from koheesio.models import (
    BaseModel,
    ExtraParamsMixin,
    Field,
    SecretStr,
    conlist,
    field_validator,
    model_validator,
)
from koheesio.spark.snowflake import Query

__all__ = [
    "GrantPrivilegesOnFullyQualifiedObject",
    "GrantPrivilegesOnObject",
    "GrantPrivilegesOnTable",
    "GrantPrivilegesOnView",
    "RunQuery",
    "SnowflakeRunQueryPython",
    "SnowflakeBaseModel",
    "SnowflakeStep",
    "SnowflakeTableStep",
    "TableExists",
]

# pylint: disable=inconsistent-mro, too-many-lines
# Turning off inconsistent-mro because we are using ABCs and Pydantic models and Tasks together in the same class
# Turning off too-many-lines because we are defining a lot of classes in this file


class SnowflakeBaseModel(BaseModel, ExtraParamsMixin, ABC):
    """
    BaseModel for setting up Snowflake Driver options.

    Notes
    -----
    * Snowflake is supported natively in Databricks 4.2 and newer:
        https://docs.snowflake.com/en/user-guide/spark-connector-databricks
    * Refer to Snowflake docs for the installation instructions for non-Databricks environments:
        https://docs.snowflake.com/en/user-guide/spark-connector-install
    * Refer to Snowflake docs for connection options:
        https://docs.snowflake.com/en/user-guide/spark-connector-use#setting-configuration-options-for-the-connector

    Parameters
    ----------
    url : str
        Hostname for the Snowflake account, e.g. <account>.snowflakecomputing.com.
        Alias for `sfURL`.
    user : str
        Login name for the Snowflake user.
        Alias for `sfUser`.
    password : SecretStr
        Password for the Snowflake user.
        Alias for `sfPassword`.
    database : str
        The database to use for the session after connecting.
        Alias for `sfDatabase`.
    sfSchema : str
        The schema to use for the session after connecting.
        Alias for `schema` ("schema" is a reserved name in Pydantic, so we use `sfSchema` as main name instead).
    role : str
        The default security role to use for the session after connecting.
        Alias for `sfRole`.
    warehouse : str
        The default virtual warehouse to use for the session after connecting.
        Alias for `sfWarehouse`.
    authenticator : Optional[str], optional, default=None
        Authenticator for the Snowflake user. Example: "okta.com".
    options : Optional[Dict[str, Any]], optional, default={"sfCompress": "on", "continue_on_error": "off"}
        Extra options to pass to the Snowflake connector.
    format : str, optional, default="snowflake"
        The default `snowflake` format can be used natively in Databricks, use `net.snowflake.spark.snowflake` in other
        environments and make sure to install required JARs.
    """

    url: str = Field(
        default=...,
        alias="sfURL",
        description="Hostname for the Snowflake account, e.g. <account>.snowflakecomputing.com",
        examples=["example.snowflakecomputing.com"],
    )
    user: str = Field(default=..., alias="sfUser", description="Login name for the Snowflake user")
    password: SecretStr = Field(default=..., alias="sfPassword", description="Password for the Snowflake user")
    authenticator: Optional[str] = Field(
        default=None,
        description="Authenticator for the Snowflake user",
        examples=["okta.com"],
    )
    database: str = Field(
        default=..., alias="sfDatabase", description="The database to use for the session after connecting"
    )
    sfSchema: str = Field(default=..., alias="schema", description="The schema to use for the session after connecting")
    role: str = Field(
        default=..., alias="sfRole", description="The default security role to use for the session after connecting"
    )
    warehouse: str = Field(
        default=...,
        alias="sfWarehouse",
        description="The default virtual warehouse to use for the session after connecting",
    )
    options: Optional[Dict[str, Any]] = Field(
        default={"sfCompress": "on", "continue_on_error": "off"},
        description="Extra options to pass to the Snowflake connector",
    )
    format: str = Field(
        default="snowflake",
        description="The default `snowflake` format can be used natively in Databricks, use "
        "`net.snowflake.spark.snowflake` in other environments and make sure to install required JARs.",
    )

    def get_options(self, by_alias: bool = True, include: Optional[List[str]] = None) -> Dict[str, Any]:
        """Get the sfOptions as a dictionary.

        Parameters
        ----------
        by_alias : bool, optional, default=True
            Whether to use the alias names or not. E.g. `sfURL` instead of `url`
        include : List[str], optional
            List of keys to include in the output dictionary
        """
        _model_dump_options = {
            "by_alias": by_alias,
            "exclude_none": True,
            "exclude": {
                # Exclude koheesio specific fields
                "params", "name", "description", "format"
                # options should be specifically implemented
                "options",
                # schema and password have to be handled separately
                "sfSchema", "password",
            }
        }
        if include:
            _model_dump_options["include"] = {*include}

        options = self.model_dump(**_model_dump_options)

        # handle schema and password
        options.update(
            {
                "sfSchema" if by_alias else "schema": self.sfSchema,
                "sfPassword" if by_alias else "password": self.password.get_secret_value(),
            }
        )

        return {
            key: value
            for key, value in {
                **self.options,
                **options,
                **self.params,
            }.items()
            if value is not None
        }


class SnowflakeStep(SnowflakeBaseModel, Step, ABC):
    """Expands the SnowflakeBaseModel so that it can be used as a Step"""


class SnowflakeTableStep(SnowflakeStep, ABC):
    """Expands the SnowflakeStep, adding a 'table' parameter"""

    table: str = Field(default=..., description="The name of the table", alias="dbtable")

    @property
    def full_name(self):
        """
        Returns the fullname of snowflake table based on schema and database parameters.

        Returns
        -------
        str
            Snowflake Complete tablename (database.schema.table)
        """
        return f"{self.database}.{self.sfSchema}.{self.table}"


class SnowflakeRunQueryBase(SnowflakeStep, ABC):
    """Base class for RunQuery and RunQueryPython"""

    query: str = Field(default=..., description="The query to run", alias="sql")

    @field_validator("query")
    def validate_query(cls, query):
        """Replace escape characters"""
        return query.replace("\\n", "\n").replace("\\t", "\t").strip()


QueryResults = List[Tuple[Any]]
"""Type alias for the results of a query"""


class SnowflakeRunQueryPython(SnowflakeRunQueryBase):
    """
    Run a query on Snowflake using the Python connector

    Example
    -------
    ```python
    RunQueryPython(
        database="MY_DB",
        schema="MY_SCHEMA",
        warehouse="MY_WH",
        user="account",
        password="***",
        role="APPLICATION.SNOWFLAKE.ADMIN",
        query="CREATE TABLE test (col1 string)",
    ).execute()
    ```
    """
<<<<<<< HEAD

    # try:
    #     from snowflake import connector as snowflake_conn
    # except ImportError as e:
    #     raise ImportError(
    #         "You need to have the `snowflake-connector-python` package installed to use the Snowflake steps that "
    #         "are based around RunQuery. You can install this in Koheesio by adding `koheesio[snowflake]` to your "
    #         "dependencies."
    #     ) from e
=======
    snowflake_conn: Any = None

    @model_validator(mode="after")
    def validate_snowflake_connector(self):
        """Validate that the Snowflake connector is installed"""
        try:
            from snowflake import connector as snowflake_connector
            self.snowflake_conn = snowflake_connector
        except ImportError as e:
            warn(
                "You need to have the `snowflake-connector-python` package installed to use the Snowflake steps that "
                "are based around SnowflakeRunQueryPython. You can install this in Koheesio by adding "
                "`koheesio[snowflake]` to your package dependencies."
            )
        return self
>>>>>>> 46a18ca7

    class Output(StepOutput):
        """Output class for RunQueryPython"""

        results: Optional[QueryResults] = Field(default=..., description="The results of the query")

    @property
    def conn(self):
        sf_options = dict(
            url=self.url,
            user=self.user,
            role=self.role,
            warehouse=self.warehouse,
            database=self.database,
            schema=self.sfSchema,
            authenticator=self.authenticator,
        )
        return self.snowflake_conn.connect(**self.get_options(by_alias=False))

    @property
    def cursor(self):
        return self.conn.cursor()

    def execute(self) -> None:
        """Execute the query"""
        self.conn.cursor().execute(self.query)
        self.conn.close()


RunQuery = SnowflakeRunQueryPython
"""Added for backwards compatibility"""


class TableExists(SnowflakeTableStep):
    """
    Check if the table exists in Snowflake by using INFORMATION_SCHEMA.

    Example
    -------
    ```python
    k = TableExists(
        url="foo.snowflakecomputing.com",
        user="YOUR_USERNAME",
        password="***",
        database="db",
        schema="schema",
        table="table",
    )
    ```
    """

    class Output(StepOutput):
        """Output class for TableExists"""

        exists: bool = Field(default=..., description="Whether or not the table exists")

    def execute(self):
        query = (
            dedent(
                # Force upper case, due to case-sensitivity of where clause
                f"""
                SELECT *
                FROM INFORMATION_SCHEMA.TABLES
                WHERE TABLE_CATALOG     = '{self.database}'
                  AND TABLE_SCHEMA      = '{self.sfSchema}'
                  AND TABLE_TYPE        = 'BASE TABLE'
                  AND upper(TABLE_NAME) = '{self.table.upper()}'
                """  # nosec B608: hardcoded_sql_expressions
            )
            .upper()
            .strip()
        )

        self.log.debug(f"Query that was executed to check if the table exists:\n{query}")

        df = Query(**self.get_options(), query=query).read()

        exists = df.count() > 0
        self.log.info(
            f"Table '{self.database}.{self.sfSchema}.{self.table}' {'exists' if exists else 'does not exist'}"
        )
        self.output.exists = exists


class GrantPrivilegesOnObject(SnowflakeStep):
    """
    A wrapper on Snowflake GRANT privileges

    With this Step, you can grant Snowflake privileges to a set of roles on a table, a view, or an object

    See Also
    --------
    https://docs.snowflake.com/en/sql-reference/sql/grant-privilege.html

    Parameters
    ----------
    warehouse : str
        The name of the warehouse. Alias for `sfWarehouse`
    user : str
        The username. Alias for `sfUser`
    password : SecretStr
        The password. Alias for `sfPassword`
    role : str
        The role name
    object : str
        The name of the object to grant privileges on
    type : str
        The type of object to grant privileges on, e.g. TABLE, VIEW
    privileges : Union[conlist(str, min_length=1), str]
        The Privilege/Permission or list of Privileges/Permissions to grant on the given object.
    roles : Union[conlist(str, min_length=1), str]
        The Role or list of Roles to grant the privileges to

    Example
    -------
    ```python
    GrantPermissionsOnTable(
        object="MY_TABLE",
        type="TABLE",
        warehouse="MY_WH",
        user="gid.account@nike.com",
        password=Secret("super-secret-password"),
        role="APPLICATION.SNOWFLAKE.ADMIN",
        permissions=["SELECT", "INSERT"],
    ).execute()
    ```

    In this example, the `APPLICATION.SNOWFLAKE.ADMIN` role will be granted `SELECT` and `INSERT` privileges on
    the `MY_TABLE` table using the `MY_WH` warehouse.
    """

    object: str = Field(default=..., description="The name of the object to grant privileges on")
    type: str = Field(default=..., description="The type of object to grant privileges on, e.g. TABLE, VIEW")

    privileges: Union[conlist(str, min_length=1), str] = Field(
        default=...,
        alias="permissions",
        description="The Privilege/Permission or list of Privileges/Permissions to grant on the given object. "
        "See https://docs.snowflake.com/en/sql-reference/sql/grant-privilege.html",
    )
    roles: Union[conlist(str, min_length=1), str] = Field(
        default=...,
        alias="role",
        validation_alias="roles",
        description="The Role or list of Roles to grant the privileges to",
    )

    class Output(SnowflakeStep.Output):
        """Output class for GrantPrivilegesOnObject"""

        query: conlist(str, min_length=1) = Field(
            default=..., description="Query that was executed to grant privileges", validate_default=False
        )

    @model_validator(mode="before")
    def set_roles_privileges(cls, values):
        """Coerce roles and privileges to be lists if they are not already."""
        roles_value = values.get("roles") or values.get("role")
        privileges_value = values.get("privileges")

        if not (roles_value and privileges_value):
            raise ValueError("You have to specify roles AND privileges when using 'GrantPrivilegesOnObject'.")

        # coerce values to be lists
        values["roles"] = [roles_value] if isinstance(roles_value, str) else roles_value
        values["role"] = values["roles"][0]  # hack to keep the validator happy
        values["privileges"] = [privileges_value] if isinstance(privileges_value, str) else privileges_value

        return values

    @model_validator(mode="after")
    def validate_object_and_object_type(self):
        """Validate that the object and type are set."""
        object_value = self.object
        if not object_value:
            raise ValueError("You must provide an `object`, this should be the name of the object. ")

        object_type = self.type
        if not object_type:
            raise ValueError(
                "You must provide a `type`, e.g. TABLE, VIEW, DATABASE. "
                "See https://docs.snowflake.com/en/sql-reference/sql/grant-privilege.html"
            )

        return self

    def get_query(self, role: str):
        """Build the GRANT query

        Parameters
        ----------
        role: str
            The role name

        Returns
        -------
        query : str
            The Query that performs the grant
        """
        query = f"GRANT {','.join(self.privileges)} ON {self.type} {self.object} TO ROLE {role}".upper()
        return query

    def execute(self):
        self.output.query = []
        roles = self.roles

        for role in roles:
            query = self.get_query(role)
            self.output.query.append(query)
            RunQuery(**self.get_options(), query=query).execute()


class GrantPrivilegesOnFullyQualifiedObject(GrantPrivilegesOnObject):
    """Grant Snowflake privileges to a set of roles on a fully qualified object, i.e. `database.schema.object_name`

    This class is a subclass of `GrantPrivilegesOnObject` and is used to grant privileges on a fully qualified object.
    The advantage of using this class is that it sets the object name to be fully qualified, i.e.
    `database.schema.object_name`.

    Meaning, you can set the `database`, `schema` and `object` separately and the object name will be set to be fully
    qualified, i.e. `database.schema.object_name`.

    Example
    -------
    ```python
    GrantPrivilegesOnFullyQualifiedObject(
        database="MY_DB",
        schema="MY_SCHEMA",
        warehouse="MY_WH",
        ...
        object="MY_TABLE",
        type="TABLE",
        ...
    )
    ```

    In this example, the object name will be set to be fully qualified, i.e. `MY_DB.MY_SCHEMA.MY_TABLE`.
    If you were to use `GrantPrivilegesOnObject` instead, you would have to set the object name to be fully qualified
    yourself.
    """

    @model_validator(mode="after")
    def set_object_name(self):
        """Set the object name to be fully qualified, i.e. database.schema.object_name"""
        # database, schema, obj_name
        db = self.database
        schema = self.model_dump()["sfSchema"]  # since "schema" is a reserved name
        obj_name = self.object

        self.object = f"{db}.{schema}.{obj_name}"

        return self


class GrantPrivilegesOnTable(GrantPrivilegesOnFullyQualifiedObject):
    """Grant Snowflake privileges to a set of roles on a table"""

    type: str = "TABLE"
    object: str = Field(
        default=...,
        alias="table",
        description="The name of the Table to grant Privileges on. This should be just the name of the table; so "
        "without Database and Schema, use sfDatabase/database and sfSchema/schema to set those instead.",
    )


class GrantPrivilegesOnView(GrantPrivilegesOnFullyQualifiedObject):
    """Grant Snowflake privileges to a set of roles on a view"""

    type: str = "VIEW"
    object: str = Field(
        default=...,
        alias="view",
        description="The name of the View to grant Privileges on. This should be just the name of the view; so "
        "without Database and Schema, use sfDatabase/database and sfSchema/schema to set those instead.",
    )


class TagSnowflakeQuery(Step, ExtraParamsMixin):
    """
    Provides Snowflake query tag pre-action that can be used to easily find queries through SF history search
    and further group them for debugging and cost tracking purposes.

    Takes in query tag attributes as kwargs and additional Snowflake options dict that can optionally contain
    other set of pre-actions to be applied to a query, in that case existing pre-action aren't dropped, query tag
    pre-action will be added to them.

    Passed Snowflake options dictionary is not modified in-place, instead anew dictionary containing updated pre-actions
    is returned.

    Notes
    -----
    See this article for explanation: https://select.dev/posts/snowflake-query-tags

    Arbitrary tags can be applied, such as team, dataset names, business capability, etc.

    Example
    -------
    #### Using `options` parameter
    ```python
    query_tag = AddQueryTag(
        options={"preactions": "ALTER SESSION"},
        task_name="cleanse_task",
        pipeline_name="ingestion-pipeline",
        etl_date="2022-01-01",
        pipeline_execution_time="2022-01-01T00:00:00",
        task_execution_time="2022-01-01T01:00:00",
        environment="dev",
        trace_id="e0fdec43-a045-46e5-9705-acd4f3f96045",
        span_id="cb89abea-1c12-471f-8b12-546d2d66f6cb",
        ),
    ).execute().options
    ```
    In this example, the query tag pre-action will be added to the Snowflake options.

    #### Using `preactions` parameter
    Instead of using `options` parameter, you can also use `preactions` parameter to provide existing preactions.
    ```python
    query_tag = AddQueryTag(
        preactions="ALTER SESSION"
        ...
    ).execute().options
    ```

    The result will be the same as in the previous example.

    #### Using `get_options` method
    The shorthand method `get_options` can be used to get the options dictionary.
    ```python
    query_tag = AddQueryTag(...).get_options()
    ```
    """

    options: Dict = Field(
        default_factory=dict, description="Additional Snowflake options, optionally containing additional preactions"
    )

    preactions: Optional[str] = Field(default="", description="Existing preactions from Snowflake options")

    class Output(StepOutput):
        """Output class for AddQueryTag"""

        options: Dict = Field(default=..., description="Snowflake options dictionary with added query tag preaction")

    def execute(self) -> TagSnowflakeQuery.Output:
        """Add query tag preaction to Snowflake options"""
        tag_json = json.dumps(self.extra_params, indent=4, sort_keys=True)
        tag_preaction = f"ALTER SESSION SET QUERY_TAG = '{tag_json}';"
        preactions = self.options.get("preactions", self.preactions)
        # update options with new preactions
        self.output.options = {**self.options, "preactions": f"{preactions}\n{tag_preaction}".strip()}

    def get_options(self) -> Dict:
        """shorthand method to get the options dictionary

        Functionally equivalent to running `execute().options`

        Returns
        -------
        Dict
            Snowflake options dictionary with added query tag preaction
        """
        return self.execute().options<|MERGE_RESOLUTION|>--- conflicted
+++ resolved
@@ -43,15 +43,10 @@
 from __future__ import annotations
 
 import json
-<<<<<<< HEAD
-=======
-from collections.abc import Iterable
+from abc import ABC
 from logging import warn
-from typing import Any, Dict, List, Optional, Set, Tuple, Union
->>>>>>> 46a18ca7
-from abc import ABC
 from textwrap import dedent
-from typing import Any, Dict, Optional, Union
+from typing import Any, Dict, List, Optional, Tuple, Union
 
 from koheesio import Step, StepOutput
 from koheesio.models import (
@@ -178,12 +173,16 @@
             "exclude_none": True,
             "exclude": {
                 # Exclude koheesio specific fields
-                "params", "name", "description", "format"
+                "params",
+                "name",
+                "description",
+                "format"
                 # options should be specifically implemented
                 "options",
                 # schema and password have to be handled separately
-                "sfSchema", "password",
-            }
+                "sfSchema",
+                "password",
+            },
         }
         if include:
             _model_dump_options["include"] = {*include}
@@ -264,17 +263,7 @@
     ).execute()
     ```
     """
-<<<<<<< HEAD
-
-    # try:
-    #     from snowflake import connector as snowflake_conn
-    # except ImportError as e:
-    #     raise ImportError(
-    #         "You need to have the `snowflake-connector-python` package installed to use the Snowflake steps that "
-    #         "are based around RunQuery. You can install this in Koheesio by adding `koheesio[snowflake]` to your "
-    #         "dependencies."
-    #     ) from e
-=======
+
     snowflake_conn: Any = None
 
     @model_validator(mode="after")
@@ -282,15 +271,15 @@
         """Validate that the Snowflake connector is installed"""
         try:
             from snowflake import connector as snowflake_connector
+
             self.snowflake_conn = snowflake_connector
-        except ImportError as e:
+        except ImportError:
             warn(
                 "You need to have the `snowflake-connector-python` package installed to use the Snowflake steps that "
                 "are based around SnowflakeRunQueryPython. You can install this in Koheesio by adding "
                 "`koheesio[snowflake]` to your package dependencies."
             )
         return self
->>>>>>> 46a18ca7
 
     class Output(StepOutput):
         """Output class for RunQueryPython"""
