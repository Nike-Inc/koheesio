--- conflicted
+++ resolved
@@ -36,11 +36,10 @@
 
     <small> by @dannymeijer </small>
 
-<<<<<<< HEAD
 
 ### Features
 
-!!! feature "enhancement - PR [#TBD](https://github.com/Nike-Inc/koheesio/pull/TBD)"
+!!! feature "enhancement - PR [#239](https://github.com/Nike-Inc/koheesio/pull/239)"
     #### *Core > Models*: New NestedEnum utility for case-insensitive nested enums
     
     Added a new `NestedEnum` utility to `koheesio.models` enabling clean, case-insensitive
@@ -83,7 +82,9 @@
     - Uses a custom metaclass (`NestedEnumMeta`) that normalizes nested class names to uppercase at class creation time
     - Provides case-insensitive access by trying normalized (uppercase) lookup first, then exact match
     - Simple, clean implementation with minimal overhead
-=======
+    
+    <small> by @dannymeijer </small>
+    
 !!! bug "bugfix - PR [#237](https://github.com/Nike-Inc/koheesio/pull/237), related issue [#236](https://github.com/Nike-Inc/koheesio/issues/236)"
     #### *Build/CI*: Fix PEP 503 normalization for optional dependencies
     
@@ -99,6 +100,5 @@
     
     **Impact:**  
     All GitHub Actions test workflows were failing across all Python and PySpark version combinations. This prevented any PRs from being merged. The fix aligns with Python packaging standards and ensures local development environments can match CI behavior.
->>>>>>> 4e135f5e
     
     <small> by @dannymeijer </small>
