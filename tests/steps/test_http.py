--- conflicted
+++ resolved
@@ -223,18 +223,8 @@
         pytest.param(0.5, [0, 1, 2], id="backoff_0.5"),
     ],
 )
-<<<<<<< HEAD
+@pytest.mark.flaky(max_runs=3)  # We occasionally experience 502 errors on httbin, so we try again
 def test_backoff_factor(monkeypatch: pytest.FixtureRequest, backoff_factor: int, expected: list) -> None:
-=======
-@pytest.mark.flaky(max_runs=3)  # We occasionally experience 502 errors on httbin, so we try again
-def test_initial_delay_and_backoff(monkeypatch: pytest.FixtureRequest, backoff: int, expected: list) -> None:
-    session = requests.Session()
-    retry_logic = Retry(total=3, backoff_factor=backoff, status_forcelist=[503])
-    session.mount("https://", HTTPAdapter(max_retries=retry_logic))
-    # noinspection HttpUrlsUsage
-    session.mount("http://", HTTPAdapter(max_retries=retry_logic))
-
->>>>>>> 71e4d4b6
     step = HttpGetStep(
         url=STATUS_503_ENDPOINT,
         headers={
