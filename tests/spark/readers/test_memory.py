import pytest
from chispa import assert_df_equality
from pyspark.sql.types import StructType

from koheesio.spark.readers.memory import DataFormat, InMemoryDataReader

pytestmark = pytest.mark.spark


class TestInMemoryDataReader:
    # fmt: off
    @pytest.mark.parametrize(
        "data,format,params,expect_filter",
        [
            pytest.param(
<<<<<<< HEAD
                "id,string\n1,hello\n2,world", DataFormat.CSV, {"header":0}, "id < 3"
=======
                "id,string\n1,hello\n2,world", DataFormat.CSV, {"header":True}, "id < 3"
>>>>>>> 3deae1a4
            ),
            pytest.param(
                b"id,string\n1,hello\n2,world", DataFormat.CSV, {"header":0}, "id < 3"
            ),
            pytest.param(
                '{"id": 1, "string": "hello"}', DataFormat.JSON, {}, "id < 2"
            ),
            pytest.param(
                {"id": 1, "string": "hello"}, DataFormat.JSON, {}, "id < 2"
            ),
            pytest.param(
                ['{"id": 1, "string": "hello"}', '{"id": 2, "string": "world"}'], DataFormat.JSON, {}, "id < 3"
            )
        ],
    )
    # fmt: on
    def test_execute(self, spark, sample_df_with_strings, data, format, params, expect_filter):
        df = (
            InMemoryDataReader(
                data=data,
                format=format,
                schema_=StructType.fromJson(
                    {
                        "fields": [
                            {"metadata": {}, "name": "id", "nullable": True, "type": "long"},
                            {"metadata": {}, "name": "string", "nullable": True, "type": "string"},
                        ],
                        "type": "struct",
                    }
                ),
                params=params,
            )
            .execute()
            .df
        )
        assert_df_equality(df1=df, df2=sample_df_with_strings.where(expect_filter))<|MERGE_RESOLUTION|>--- conflicted
+++ resolved
@@ -13,11 +13,7 @@
         "data,format,params,expect_filter",
         [
             pytest.param(
-<<<<<<< HEAD
-                "id,string\n1,hello\n2,world", DataFormat.CSV, {"header":0}, "id < 3"
-=======
                 "id,string\n1,hello\n2,world", DataFormat.CSV, {"header":True}, "id < 3"
->>>>>>> 3deae1a4
             ),
             pytest.param(
                 b"id,string\n1,hello\n2,world", DataFormat.CSV, {"header":0}, "id < 3"
