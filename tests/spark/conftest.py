--- conflicted
+++ resolved
@@ -8,13 +8,9 @@
 from textwrap import dedent
 from unittest import mock
 
+from delta import configure_spark_with_delta_pip
+from pyspark.sql import SparkSession
 import pytest
-from delta import configure_spark_with_delta_pip
-<<<<<<< HEAD
-=======
-
->>>>>>> 3deae1a4
-from pyspark.sql import SparkSession
 from pyspark.sql.types import (
     ArrayType,
     BinaryType,
@@ -66,22 +62,12 @@
 def spark(warehouse_path, random_uuid):
     """Spark session fixture with Delta enabled."""
     builder = SparkSession.builder.appName("test_session" + random_uuid)
-<<<<<<< HEAD
-    os.environ["SPARK_TESTING"] = "1"
-
-    if os.environ.get("SPARK_REMOTE") == "local" or os.environ["SPARK_TESTING"]:
-        # SPARK_TESTING is set in environment variables
-        # This triggers spark connect logic
-        # ---->>>> For testing, we use 0 to use an ephemeral port to allow parallel testing.
-        # --->>>>>> See also https://issues.apache.org/jira/browse/SPARK-42272
-=======
 
     if os.environ.get("SPARK_REMOTE") == "local":
         # SPARK_TESTING is set in environment variables
         # This triggers spark connect logic
         # ---->>>> For testing, we use 0 to use an ephemeral port to allow parallel testing.
         # --->>>>>> See also SPARK-42272.
->>>>>>> 3deae1a4
         from pyspark.version import __version__ as spark_version
 
         builder = configure_spark_with_delta_pip(
