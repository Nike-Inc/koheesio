--- conflicted
+++ resolved
@@ -1,8 +1,5 @@
 import pytest
-<<<<<<< HEAD
-=======
 
->>>>>>> 3deae1a4
 from pyspark.sql import DataFrame, SparkSession
 from pyspark.sql.functions import col, lit
 
