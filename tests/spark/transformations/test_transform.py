from typing import Any, Dict

import pytest
<<<<<<< HEAD
=======

>>>>>>> 3deae1a4
from pyspark.sql import functions as f

from koheesio.logger import LoggingFactory
from koheesio.spark import DataFrame
from koheesio.spark.transformations.transform import Transform

pytestmark = pytest.mark.spark

log = LoggingFactory.get_logger(name="test_transform")


def dummy_transform_func(df: DataFrame, target_column: str, value: str):
    return df.withColumn(target_column, f.lit(value))


def no_kwargs_dummy_func(df: DataFrame):
    return df


def transform_output_test(sdf: DataFrame, expected_data: Dict[str, Any]):
    return sdf.head().asDict() == expected_data


def test_dummy_function(dummy_df):
    # testing the dummy functions unwrapped / outside Transform class
    df = dummy_transform_func(dummy_df, "hello", "world")
    assert transform_output_test(df, {"id": 0, "hello": "world"})

    df = no_kwargs_dummy_func(dummy_df)
    assert transform_output_test(df, {"id": 0})


def test_verbose_transform(dummy_df):
    # verbose style input in Transform
    log.info(f"dummy_df: {dummy_df}")
    df = Transform(df=dummy_df, func=dummy_transform_func, params={"target_column": "foo", "value": "bar"}).execute().df
    assert transform_output_test(df, {"id": 0, "foo": "bar"})


def test_short_notation_on_transform(dummy_df):
    # shortened style notation (easier to read)
    df = Transform(df=dummy_df, func=dummy_transform_func, target_column="llama", value="drama").execute().df
    assert transform_output_test(df, {"id": 0, "llama": "drama"})


def test_ignore_too_much_input(dummy_df):
    # when too much input is given, transform should ignore extra input
    df = Transform(
        dummy_transform_func,
        target_column="so long",
        # ignored input
        value="and thanks for all the fish",
        title=42,
        author="Adams",
    ).transform(dummy_df)
    assert transform_output_test(df, {"id": 0, "so long": "and thanks for all the fish"})


def test_order_of_params(dummy_df):
    # order of params input should not matter
    df = Transform(
        dummy_transform_func,
        # out of position and extraneous
        value="lorem",
        title="thing",
        weekday="Wednesday",
        target_column="ipsum",
    ).transform(dummy_df)
    assert transform_output_test(df, {"id": 0, "ipsum": "lorem"})


def test_no_kwargs_function(dummy_df):
    df = Transform(no_kwargs_dummy_func).transform(dummy_df)
    assert transform_output_test(df, {"id": 0})


def test_from_func(dummy_df):
    # noinspection PyPep8Naming
    AddFooColumn = Transform.from_func(dummy_transform_func, target_column="foo")
    df = AddFooColumn(value="bar").transform(dummy_df)
    assert transform_output_test(df, {"id": 0, "foo": "bar"})<|MERGE_RESOLUTION|>--- conflicted
+++ resolved
@@ -1,10 +1,7 @@
 from typing import Any, Dict
 
 import pytest
-<<<<<<< HEAD
-=======
 
->>>>>>> 3deae1a4
 from pyspark.sql import functions as f
 
 from koheesio.logger import LoggingFactory
