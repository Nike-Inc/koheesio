"""
See Also: step.py
"""

from __future__ import annotations

import inspect
import json
import sys
import warnings
from abc import abstractmethod
from functools import partialmethod, wraps
from typing import Any

import yaml

from koheesio.models import BaseModel, ConfigDict, ModelMetaclass


class StepOutput(BaseModel):
    """Class for the StepOutput model

    Usage
    -----
    Setting up the StepOutputs class is done like this:
    ```python
    class YourOwnOutput(StepOutput):
        a: str
        b: int
    ```
    """

    model_config = ConfigDict(
        validate_default=False,
        defer_build=True,
    )

    # pylint: disable=no-value-for-parameter
    def validate_output(self) -> StepOutput:
        """Validate the output of the Step

        Essentially, this method is a wrapper around the validate method of the BaseModel class
        """
        validated_model = self.validate()
        return StepOutput.from_basemodel(validated_model)


class StepMetaClass(ModelMetaclass):
    """
    StepMetaClass has to be set up as a Metaclass extending ModelMetaclass to allow Pydantic to be unaffected while
    allowing for the execute method to be auto-decorated with do_execute
    """

    # Solution to overcome issue with python>=3.11,
    # When partialmethod is forgetting that _execute_wrapper
    # is a method of wrapper, and it needs to pass that in as the first arg.
    # https://github.com/python/cpython/issues/99152
    class _partialmethod_with_self(partialmethod):
        def __get__(self, obj, cls=None):
            return self._make_unbound_method().__get__(obj, cls)

    # Unique object to mark a function as wrapped
    _step_execute_wrapper_sentinel = object()

    # pylint: disable=signature-differs
    def __new__(
        mcs,
        cls_name: str,
        bases: tuple[type[Any], ...],
        namespace: dict[str, Any],
        **kwargs: Any,
    ) -> type:
        """
        Create a new class instance.

        Parameters
        ----------
        mcs : type
            The metaclass of the class being created.
        cls_name : str
            The name of the class being created.
        bases : tuple[type[Any], ...]
            The base classes of the class being created.
        namespace : dict[str, Any]
            The namespace of the class being created.
        kwargs : Any
            Additional keyword arguments.

        Returns
        -------
        type
            The newly created class instance.

        Notes
        -----
        This method is called before the class is created. It allows customization of the class creation process.

        The method wraps the `execute` method of the class with a partial method if it is not already wrapped.
        The wrapped method is then set as the new `execute` method of the class.

        If the `execute` method is already wrapped, the method is not modified.

        The method also keeps track of the number of times the `execute` method has been wrapped.

        """
        cls = super().__new__(
            mcs,
            cls_name,
            bases,
            namespace,
            **kwargs,
        )

        # Extract execute method present in the class
        execute_method = getattr(cls, "execute")

        # check if function is already wrapped with do_execute
        # Here we are trying to get the attribute "_partialmethod__step_execute_wrapper_sentinel"
        # from the execute_method function.
        # If the function is already wrapped, this attribute should exist.
        sentinel = getattr(execute_method, "_partialmethod__step_execute_wrapper_sentinel", None)

        # Check if the sentinel is the same as the class's sentinel. If they are the same,
        # it means the function is already wrapped.
        is_already_wrapped = sentinel is cls._step_execute_wrapper_sentinel

        # Get the wrap count of the function. If the function is not wrapped yet, the default value is 0.
        wrap_count = getattr(execute_method, "_partialmethod_wrap_count", 0)

        # prevent multiple wrapping
        # If the function is not already wrapped, we proceed to wrap it.
        if not is_already_wrapped:
            # Create a partial method with the execute_method as one of the arguments.
            # This is the new function that will be called instead of the original execute_method.
<<<<<<< HEAD

            partial_impl = partialmethod if sys.version_info < (3, 11) else mcs._partialmethod_with_self
            wrapper = partial_impl(cls._execute_wrapper, execute_method=execute_method)
=======
            wrapper = mcs._partialmethod_impl(cls=cls, execute_method=execute_method)
>>>>>>> 2811ff0a

            # Updating the attributes of the wrapping function to those of the original function.
            wraps(execute_method)(wrapper)  # type: ignore

            # Set the sentinel attribute to the wrapper. This is done so that we can check
            # if the function is already wrapped.
            setattr(wrapper, "_step_execute_wrapper_sentinel", cls._step_execute_wrapper_sentinel)

            # Increase the wrap count of the function. This is done to keep track of
            # how many times the function has been wrapped.
            setattr(wrapper, "_wrap_count", wrap_count + 1)
            setattr(cls, "execute", wrapper)

        return cls

    @staticmethod
    def _is_called_through_super(caller_self: Any, caller_name: str, *_args, **_kwargs) -> bool:
        """
        Check if the method is called through super() in the immediate parent class.

        Parameters
        ----------
        caller_self : Any
            The instance of the class.
        caller_name : str
            The name of the caller method.
        *args : Any
            Additional positional arguments.
        **kwargs : Any
            Additional keyword arguments.

        Returns
        -------
        bool
            True if the method is called through super(), False otherwise.

        """

        base_class = caller_self.__class__.__bases__[0]
        return caller_name in base_class.__dict__

    @classmethod
    def _partialmethod_impl(mcs, cls: type, execute_method) -> partialmethod:
        """
        This method creates a partial method implementation for a given class and execute method.
        It handles a specific issue with python>=3.11 where partialmethod forgets that _execute_wrapper
        is a method of wrapper, and it needs to pass that in as the first argument.

        Args:
            mcs: The metaclass instance.
            cls (type): The class for which the partial method is being created.
            execute_method: The method to be executed.

        Returns:
            wrapper: The partial method implementation.
        """

        # Solution to overcome issue with python>=3.11,
        # When partialmethod is forgetting that _execute_wrapper
        # is a method of wrapper, and it needs to pass that in as the first arg.
        # https://github.com/python/cpython/issues/99152
        class _partialmethod_with_self(partialmethod):
            """
            This class is a workaround for the issue with python>=3.11 where partialmethod forgets that
            _execute_wrapper is a method of wrapper, and it needs to pass that in as the first argument.
            """

            def __get__(self, obj, cls=None):
                """
                This method returns the unbound method for the given object and class.

                Args:
                    obj: The object instance.
                    cls (Optional): The class for which the method is being retrieved. Defaults to None.

                Returns:
                    The unbound method.
                """
                return self._make_unbound_method().__get__(obj, cls)

        _partialmethod_impl = partialmethod if sys.version_info < (3, 11) else _partialmethod_with_self
        wrapper = _partialmethod_impl(cls._execute_wrapper, execute_method=execute_method)

        return wrapper

    @classmethod
    def _execute_wrapper(mcs, step: Step, execute_method, *args, **kwargs) -> StepOutput:
        """
        Method that wraps some common functionalities on Steps
        Ensures proper logging and makes it so that a Steps execute method always returns the StepOutput

        Parameters
        ----------
        step : Step
            The step instance.
        execute_method : Callable
            The execute method of the step.
        *args : Any
            Additional positional arguments.
        **kwargs : Any
            Additional keyword arguments.

        Returns
        -------
        StepOutput
            The output of the step.

        """

        # check if the method is called through super() in the immediate parent class
        caller_name = inspect.currentframe().f_back.f_back.f_code.co_name
        is_called_through_super_ = mcs._is_called_through_super(step, caller_name)

        mcs._log_start_message(step=step, skip_logging=is_called_through_super_)
        return_value = mcs._run_execute(step=step, execute_method=execute_method, *args, **kwargs)
        mcs._configure_step_output(step=step, return_value=return_value)
        mcs._validate_output(step=step, skip_validating=is_called_through_super_)
        mcs._log_end_message(step=step, skip_logging=is_called_through_super_)

        return step.output

    @classmethod
    def _log_start_message(mcs, step: Step, *_args, skip_logging: bool = False, **_kwargs):
        """
        Log the start message of the step execution

        Parameters
        ----------
        step : Step
            The step instance.
        skip_logging : bool, optional
            Whether to skip logging, by default False.
        *args : Any
            Additional positional arguments.
        **kwargs : Any
            Additional keyword arguments.

        """

        if not skip_logging:
            step.log.info("Start running step")
            step.log.debug(f"Step Input: {step.__repr_str__(' ')}")

    @classmethod
    def _log_end_message(mcs, step: Step, *_args, skip_logging: bool = False, **_kwargs):
        """
        Log the end message of the step execution

        Parameters
        ----------
        step : Step
            The step instance.
        skip_logging : bool, optional
            Whether to skip logging, by default False.
        *args : Any
            Additional positional arguments.
        **kwargs : Any
            Additional keyword arguments.

        """

        if not skip_logging:
            step.log.debug(f"Step Output: {step.output.__repr_str__(' ')}")
            step.log.info("Finished running step")

    @classmethod
    def _validate_output(mcs, step: Step, *_args, skip_validating: bool = False, **_kwargs):
        """
        Validate the output of the step

        Parameters
        ----------
        step : Step
            The step instance.
        skip_validating : bool, optional
            Whether to skip validating, by default False.
        *args : Any
            Additional positional arguments.
        **kwargs : Any
            Additional keyword arguments.

        """

        if not skip_validating:
            step.output.validate_output()

    @classmethod
    def _configure_step_output(mcs, step, return_value: Any, *_args, **_kwargs):
        """
        Configure the output of the step.
        If the execute method returns a value, and it is not the output, set the output to the return value

        Parameters
        ----------
        step : Step
            The step instance.
        return_value : Any
            The return value of the execute method.
        *args : Any
            Additional positional arguments.
        **kwargs : Any
            Additional keyword arguments.

        """

        output: StepOutput = step.output

        if return_value:
            if not isinstance(return_value, StepOutput):
                msg = (
                    f"execute() did not produce output of type {output.name}, returns of the wrong type will be ignored"
                )
                warnings.warn(msg)
                step.log.warning(msg)

            if return_value != output:
                step.output.merge(return_value)

        step.output = output

    @classmethod
    def _run_execute(mcs, execute_method, step, *args, **kwargs) -> Any:
        """
        Run the execute method of the step, and catch any errors

        Parameters
        ----------
        execute_method : Callable
            The execute method of the step.
        step : Step
            The step instance.
        *args : Any
            Additional positional arguments.
        **kwargs : Any
            Additional keyword arguments.

        Returns
        -------
        Any
            The return value of the execute method.

        """

        try:
            return_value = execute_method(step, *args, **kwargs)
        except Exception as e:
            step.log.error(f"Error while running step: \n{step.__repr_str__(join_str=' ')}")
            raise e

        return return_value


class Step(BaseModel, metaclass=StepMetaClass):
    """Base class for a step

    A custom unit of logic that can be executed.

    The Step class is designed to be subclassed. To create a new step, one would subclass Step and implement the
    `def execute(self)` method, specifying the expected inputs and outputs.

    > Note: since the Step class is meta classed, the execute method is wrapped with the `do_execute` function making
    > it always return the Step's output. Hence, an explicit return is not needed when implementing execute.

    Methods and Attributes
    ----------------------
    The Step class has several attributes and methods.

    #### INPUT
    The following fields are available by default on the Step class:
    - `name`: Name of the Step. If not set, the name of the class will be used.
    - `description`: Description of the Step. If not set, the docstring of the class will be used. If the docstring
        contains multiple lines, only the first line will be used.

    When subclassing a Step, any additional pydantic field will be treated as `input` to the Step. See also the
    explanation on the `.execute()` method below.


    #### OUTPUT
    Every Step has an `Output` class, which is a subclass of `StepOutput`. This class is used to validate the output of
    the Step. The `Output` class is defined as an inner class of the Step class. The `Output` class can be accessed
    through the `Step.Output` attribute. The `Output` class can be extended to add additional fields to the output of
    the Step. See also the explanation on the `.execute()`.

    - `Output`: A nested class representing the output of the Step used to validate the output of the
        Step and based on the StepOutput class.
    - `output`: Allows you to interact with the Output of the Step lazily (see above and StepOutput)

    When subclassing a Step, any additional pydantic field added to the nested `Output` class will be treated as
    `output` of the Step. See also the description of `StepOutput` for more information.


    #### Methods:
    - `execute`: Abstract method to implement for new steps.
        - The Inputs of the step can be accessed, using `self.input_name`.
        - The output of the step can be accessed, using `self.output.output_name`.
    - `run`: Alias to .execute() method. You can use this to run the step, but execute is preferred.
    - `to_yaml`: YAML dump the step
    - `get_description`: Get the description of the Step

    When subclassing a Step, `execute` is the only method that __needs__ to be implemented. Any additional method added
    to the class will be treated as a method of the Step.

    Note: since the Step class is meta-classed, the execute method is automatically wrapped with the `do_execute`
    function making it always return a StepOutput. See also the explanation on the `do_execute` function.


    #### class methods:
    - `from_step`: Returns a new Step instance based on the data of another Step instance.
        for example: `MyStep.from_step(other_step, a="foo")`
    - `get_description`: Get the description of the Step


    #### dunder methods:
    - `__getattr__`: Allows input to be accessed through `self.input_name`
    - `__repr__` and `__str__`: String representation of a step


    Background
    ----------
    A Step is an atomic operation and serves as the building block of data pipelines built with the framework.
    Tasks typically consist of a series of Steps.

    A step can be seen as an operation on a set of inputs, that returns a set of outputs. This however does not imply
    that steps are stateless (e.g. data writes)!

    The diagram serves to illustrate the concept of a Step:

    ```text
    ┌─────────┐        ┌──────────────────┐        ┌─────────┐
    │ Input 1 │───────▶│                  ├───────▶│Output 1 │
    └─────────┘        │                  │        └─────────┘
                       │                  │
    ┌─────────┐        │                  │        ┌─────────┐
    │ Input 2 │───────▶│       Step       │───────▶│Output 2 │
    └─────────┘        │                  │        └─────────┘
                       │                  │
    ┌─────────┐        │                  │        ┌─────────┐
    │ Input 3 │───────▶│                  ├───────▶│Output 3 │
    └─────────┘        └──────────────────┘        └─────────┘
    ```

    Steps are built on top of Pydantic, which is a data validation and settings management using python type
    annotations. This allows for the automatic validation of the inputs and outputs of a Step.

    - Step inherits from BaseModel, which is a Pydantic class used to define data models. This allows Step to
      automatically validate data against the defined fields and their types.
    - Step is metaclassed by StepMetaClass, which is a custom metaclass that wraps the `execute` method of the Step
      class with the `_execute_wrapper` function. This ensures that the `execute` method always returns the output of
      the Step along with providing logging and validation of the output.
    - Step has an `Output` class, which is a subclass of `StepOutput`. This class is used to validate the output
      of the Step. The `Output` class is defined as an inner class of the Step class. The `Output` class can be
      accessed through the `Step.Output` attribute.
    - The `Output` class can be extended to add additional fields to the output of the Step.

    Examples
    --------
    ```python
    class MyStep(Step):
        a: str  # input

        class Output(StepOutput):  # output
            b: str

        def execute(self) -> MyStep.Output:
            self.output.b = f"{self.a}-some-suffix"
    ```
    """

    class Output(StepOutput):
        """Output class for Step"""

    __output__: Output

    @property
    def output(self) -> Output:
        """Interact with the output of the Step"""
        if not self.__output__:
            self.__output__ = self.Output.lazy()
            self.__output__.name = self.name + ".Output"
            self.__output__.description = "Output for " + self.name
        return self.__output__

    @output.setter
    def output(self, value: Output):
        """Set the output of the Step"""
        self.__output__ = value

    @abstractmethod
    def execute(self):
        """Abstract method to implement for new steps.

        The Inputs of the step can be accessed, using `self.input_name`

        Note: since the Step class is meta-classed, the execute method is wrapped with the `do_execute` function making
          it always return the Steps output
        """
        raise NotImplementedError

    def run(self):
        """Alias to .execute()"""
        return self.execute()

    def __repr__(self) -> str:
        """String representation of a step"""
        class_name = self.__class__.__name__
        underline = "=" * len(class_name)
        yaml_output = self.repr_yaml(simple=True)
        return f"{class_name}\n{underline}\n{yaml_output}"

    def __str__(self) -> str:
        """String representation of a step"""
        return self.__repr__()

    def repr_json(self, simple=False) -> str:
        """dump the step to json, meant for representation

        Note: use to_json if you want to dump the step to json for serialization
        This method is meant for representation purposes only!

        Examples
        --------
        ```python
        >>> step = MyStep(a="foo")
        >>> print(step.repr_json())
        {"input": {"a": "foo"}}
        ```

        Parameters
        ----------
        simple: bool
            When toggled to True, a briefer output will be produced. This is friendlier for logging purposes

        Returns
        -------
        str
            A string, which is valid json
        """
        model_dump_options = dict(warnings="none", exclude_unset=True)

        _result = {}

        # extract input
        _input = self.model_dump(**model_dump_options)

        # remove name and description from input and add to result if simple is not set
        name = _input.pop("name", None)
        description = _input.pop("description", None)
        if not simple:
            if name:
                _result["name"] = name
            if description:
                _result["description"] = description
        else:
            model_dump_options["exclude"] = {"name", "description"}

        # extract output
        _output = self.output.model_dump(**model_dump_options)

        # add output to result
        if _output:
            _result["output"] = _output

        # add input to result
        _result["input"] = _input

        class MyEncoder(json.JSONEncoder):
            """Custom JSON Encoder to handle non-serializable types"""

            def default(self, o: Any) -> Any:
                try:
                    return super().default(o)
                except TypeError:
                    return o.__class__.__name__

        # Use MyEncoder when converting the dictionary to a JSON string
        json_str = json.dumps(_result, cls=MyEncoder)

        return json_str

    def repr_yaml(self, simple=False) -> str:
        """dump the step to yaml, meant for representation

        Note: use to_yaml if you want to dump the step to yaml for serialization
        This method is meant for representation purposes only!

        Examples
        --------
        ```python
        >>> step = MyStep(a="foo")
        >>> print(step.repr_yaml())
        input:
          a: foo
        ```

        Parameters
        ----------
        simple: bool
            When toggled to True, a briefer output will be produced. This is friendlier for logging purposes

        Returns
        -------
        str
            A string, which is valid yaml
        """
        json_str = self.repr_json(simple=simple)

        # Parse the JSON string back into a dictionary
        _result = json.loads(json_str)

        return yaml.dump(_result)

    def __getattr__(self, key: str):
        """__getattr__ dunder

        Allows input to be accessed through `self.input_name`

        Parameters
        ----------
        key: str
            Name of the attribute to return the value of

        Returns
        -------
        Any
            The value of the attribute
        """
        return self.model_dump().get(key)

    @classmethod
    def from_step(cls, step: Step, **kwargs):
        """Returns a new Step instance based on the data of another Step or BaseModel instance"""
        return cls.from_basemodel(step, **kwargs)<|MERGE_RESOLUTION|>--- conflicted
+++ resolved
@@ -13,7 +13,6 @@
 from typing import Any
 
 import yaml
-
 from koheesio.models import BaseModel, ConfigDict, ModelMetaclass
 
 
@@ -132,13 +131,7 @@
         if not is_already_wrapped:
             # Create a partial method with the execute_method as one of the arguments.
             # This is the new function that will be called instead of the original execute_method.
-<<<<<<< HEAD
-
-            partial_impl = partialmethod if sys.version_info < (3, 11) else mcs._partialmethod_with_self
-            wrapper = partial_impl(cls._execute_wrapper, execute_method=execute_method)
-=======
             wrapper = mcs._partialmethod_impl(cls=cls, execute_method=execute_method)
->>>>>>> 2811ff0a
 
             # Updating the attributes of the wrapping function to those of the original function.
             wraps(execute_method)(wrapper)  # type: ignore
