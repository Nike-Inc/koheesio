--- conflicted
+++ resolved
@@ -6,32 +6,20 @@
 
 |         |                                                                                                                                                                                                                                                                                                                                                                                                                                                                                                                                                                                                                                                                                                                                                     |
 |---------|-----------------------------------------------------------------------------------------------------------------------------------------------------------------------------------------------------------------------------------------------------------------------------------------------------------------------------------------------------------------------------------------------------------------------------------------------------------------------------------------------------------------------------------------------------------------------------------------------------------------------------------------------------------------------------------------------------------------------------------------------------|
-<<<<<<< HEAD
-| CI/CD   | [![CI - Test](https://github.com/Nike-Inc/koheesio/actions/workflows/test.yml/badge.svg)](https://github.com/Nike-Inc/koheesio/actions/workflows/test.yml) [![CD - Build Koheesio](https://github.com/Nike-Inc/koheesio/actions/workflows/build_koheesio.yml/badge.svg)](https://github.com/Nike-Inc/koheesio/actions/workflows/release.yml)                                                                                                                                                                                                                                                                                                                                                                                                        |
-| Package | [![PyPI - Version](https://img.shields.io/pypi/v/koheesio.svg?logo=pypi&label=PyPI&logoColor=gold)](https://pypi.org/project/koheesio/) [![PyPI - Python Version](https://img.shields.io/pypi/pyversions/koheesio.svg?logo=python&label=Python&logoColor=gold)](https://pypi.org/project/koheesio/) [![PyPI - Installs](https://img.shields.io/pypi/dm/koheesio.svg?color=blue&label=Installs&logo=pypi&logoColor=gold)](https://pypi.org/project/koheesio/) [![Release - Downloads](https://img.shields.io/github/downloads/Nike-Inc/koheesio/total?label=Downloads)](https://github.com/Nike-Inc/koheesio/releases)                                                                                                                               |
-| Meta    | [![Hatch project](https://img.shields.io/badge/%F0%9F%A5%9A-Hatch-4051b5.svg)](https://github.com/pypa/hatch) [![linting - Ruff](https://img.shields.io/endpoint?url=https://raw.githubusercontent.com/astral-sh/ruff/main/assets/badge/v2.json)](https://github.com/astral-sh/ruff) [![types - Mypy](https://img.shields.io/badge/types-Mypy-blue.svg)](https://github.com/python/mypy) [![docstring - numpydoc](https://img.shields.io/badge/docstring-numpydoc-blue)](https://numpydoc.readthedocs.io/en/latest/format.html) [![code style - black](https://img.shields.io/badge/code%20style-black-000000.svg)](https://github.com/psf/black) [![License - Apache 2.0](https://img.shields.io/badge/License-Apache_2.0-green.svg)](LICENSE.txt) |
-
-[//]: # (suggested edit: )
-# Koheesio: A Python Framework for Efficient Data Pipelines
-
-
-Koheesio - the Finnish word for cohesion - is a robust Python framework designed to build efficient data pipelines. It
-encourages modularity and collaboration, allowing the creation of complex pipelines from simple, reusable components.
-
-
-## What is Koheesio?
-
-Koheesio is a versatile framework that supports multiple implementations and works seamlessly with various data 
-=======
 | CI/CD   | [![CI - Test](https://github.com/Nike-Inc/koheesio/actions/workflows/test.yml/badge.svg)](https://github.com/Nike-Inc/koheesio/actions/workflows/test.yml) [![CD - Release Koheesio](https://github.com/Nike-Inc/koheesio/actions/workflows/release.yml/badge.svg)](https://github.com/Nike-Inc/koheesio/actions/workflows/release.yml)                                                                                                                                                                                                                                                                                                                                                                                                 |
 | Package | [![PyPI - Version](https://img.shields.io/pypi/v/koheesio.svg?logo=pypi&label=PyPI&logoColor=gold)](https://pypi.org/project/koheesio/) [![PyPI - Python Version](https://img.shields.io/pypi/pyversions/koheesio.svg?logo=python&label=Python&logoColor=gold)](https://pypi.org/project/koheesio/) [![PyPI - Downloads](https://img.shields.io/pypi/dm/koheesio?color=blue&label=Installs&logo=pypi&logoColor=gold)](https://pypi.org/project/koheesio/)                       |
 | Meta    | [![Hatch project](https://img.shields.io/badge/%F0%9F%A5%9A-Hatch-4051b5.svg)](https://github.com/pypa/hatch) [![linting - Ruff](https://img.shields.io/endpoint?url=https://raw.githubusercontent.com/astral-sh/ruff/main/assets/badge/v2.json)](https://github.com/astral-sh/ruff) [![types - Mypy](https://img.shields.io/badge/types-Mypy-blue.svg)](https://github.com/python/mypy) [![docstring - numpydoc](https://img.shields.io/badge/docstring-numpydoc-blue)](https://numpydoc.readthedocs.io/en/latest/format.html) [![code style - black](https://img.shields.io/badge/code%20style-black-000000.svg)](https://github.com/psf/black) [![License - Apache 2.0](https://img.shields.io/github/license/Nike-Inc/koheesio)](LICENSE.txt) |
 
-Koheesio, named after the Finnish word for cohesion, is a robust Python framework for building efficient data pipelines.
-It promotes modularity and collaboration, enabling the creation of complex pipelines from simple, reusable components.
-
-The framework is versatile, aiming to support multiple implementations and working seamlessly with various data
->>>>>>> 2d1449e1
+[//]: # (suggested edit: )
+# Koheesio: A Python Framework for Efficient Data Pipelines
+
+Koheesio - the Finnish word for cohesion - is a robust Python framework designed to build efficient data pipelines. It
+encourages modularity and collaboration, allowing the creation of complex pipelines from simple, reusable components.
+
+
+## What is Koheesio?
+
+Koheesio is a versatile framework that supports multiple implementations and works seamlessly with various data 
 processing libraries or frameworks. This ensures that Koheesio can handle any data processing task, regardless of the
 underlying technology or data scale.
 
@@ -79,7 +67,6 @@
 
 The core components of Koheesio are designed to bring strong software engineering principles to data engineering. 
 
-<<<<<<< HEAD
 'Steps' break down tasks and workflows into manageable, reusable, and testable units. Each 'Step' comes with built-in
 logging, providing transparency and traceability. The 'Context' component allows for flexible customization of task 
 behavior, making it adaptable to various data processing needs.
@@ -149,44 +136,12 @@
 - [DataJoint](https://docs.datajoint.io/): A language for defining data relations and manipulating data. Unlike Koheesio, it is more focused on data relation definition and manipulation.
 
 
-=======
-## What sets Koheesio apart from other libraries?"
-
-Koheesio encapsulates years of data engineering expertise, fostering a collaborative and innovative community. While
-similar libraries exist, Koheesio's focus on data pipelines, integration with PySpark, and specific design for tasks
-like data transformation, ETL jobs, data validation, and large-scale data processing sets it apart.
-  
-Koheesio aims to provide a rich set of features including readers, writers, and transformations for any type of Data
-processing. Koheesio is not in competition with other libraries. Its aim is to offer wide-ranging support and focus
-on utility in a multitude of scenarios. Our preference is for integration, not competition...
-
-We invite contributions from all, promoting collaboration and innovation in the data engineering community.
-
->>>>>>> 2d1449e1
 ## Koheesio Core Components
 
 Here are the 3 core components included in Koheesio:
 
 - __Step__: This is the fundamental unit of work in Koheesio. It represents a single operation in a data pipeline,
   taking in inputs and producing outputs.
-<<<<<<< HEAD
-=======
-
-    ```text
-    ┌─────────┐        ┌──────────────────┐        ┌──────────┐
-    │ Input 1 │───────▶│                  ├───────▶│ Output 1 │
-    └─────────┘        │                  │        └────√─────┘
-                       │                  │
-    ┌─────────┐        │                  │        ┌──────────┐
-    │ Input 2 │───────▶│       Step       │───────▶│ Output 2 │
-    └─────────┘        │                  │        └──────────┘
-                       │                  │
-    ┌─────────┐        │                  │        ┌──────────┐
-    │ Input 3 │───────▶│                  ├───────▶│ Output 3 │
-    └─────────┘        └──────────────────┘        └──────────┘
-    ```
-
->>>>>>> 2d1449e1
 - __Context__: This is a configuration class used to set up the environment for a Task. It can be used to share
 variables across tasks and adapt the behavior of a Task based on its environment.
 - __Logger__: This is a class for logging messages at different levels.
@@ -208,7 +163,7 @@
 If you're using Hatch for package management, you can add Koheesio to your project by simply adding koheesio to your
 `pyproject.toml`.
   
-  ```toml
+  ```toml title="pyproject.toml"
   [dependencies]
   koheesio = "<version>"
   ```
@@ -221,22 +176,18 @@
 poetry add koheesio
 ```
 
-or add the following line to your `pyproject.toml` (under `[tool.poetry.dependencies]`), making sure to replace `...` with the version you want to have installed:
+or add the following line to your `pyproject.toml` (under `[tool.poetry.dependencies]`), making sure to replace
+`...` with the version you want to have installed:
 
 ```toml title="pyproject.toml"
 koheesio = {version = "..."}
 ```
 
-<<<<<<< HEAD
 ## Extras
-=======
-### Features
->>>>>>> 2d1449e1
 
 Koheesio also provides some additional features that can be useful in certain scenarios. We call these 'integrations'.
 With an integration we mean a module that requires additional dependencies to be installed.
 
-<<<<<<< HEAD
 Extras can be added by adding `extras=['name_of_the_extra']` (poetry) or `koheesio[name_of_the_extra]` (pip/hatch) to 
 the `pyproject.toml` entry mentioned above or installing through pip.
 
@@ -246,17 +197,11 @@
     Available through the `koheesio.steps.integration.spark.dq.spark_expectations` module; installable through the `se` extra.
     - SE Provides Data Quality checks for Spark DataFrames.
     - For more information, refer to the [Spark Expectations docs](https://engineering.nike.com/spark-expectations).
-=======
-- __Spark Expectations__: Available through the `koheesio.steps.integration.spark.dq.spark_expectations` module;
-  - Installable through the `se` extra.
-  - SE Provides Data Quality checks for Spark DataFrames. For more information, refer to the [Spark Expectations docs](https://engineering.nike.com/spark-expectations).
->>>>>>> 2d1449e1
 
 [//]: # (- **Brickflow:** Available through the `koheesio.steps.integration.workflow` module; installable through the `bf` extra.)
 [//]: # (    - Brickflow is a workflow orchestration tool that allows you to define and execute workflows in a declarative way.)
 [//]: # (    - For more information, refer to the [Brickflow docs]&#40;https://engineering.nike.com/brickflow&#41;)
 
-<<<<<<< HEAD
 - __Box__:  
     Available through the `koheesio.integration.box` module; installable through the `box` extra.
     - [Box](https://www.box.com) is a cloud content management and file sharing service for businesses.
@@ -272,19 +217,9 @@
 [//]: # (TODO: add spark extra)
 [//]: # (TODO: add pandas extra)
 
-=======
-- __Box__: Available through the `koheesio.steps.integration.box` module
-  - Installable through the `box` extra.
-  - Box is a cloud content management and file sharing service for businesses.
-
-- __SFTP__: Available through the `koheesio.steps.integration.spark.sftp` module;
-  - Installable through the `sftp` extra.
-  - SFTP is a network protocol used for secure file transfer over a secure shell.
-
 > __Note:__  
-> Some of the steps require extra dependencies. See the [Features](#features) section for additional info.  
+> Some of the steps require extra dependencies. See the [Extras](#extras) section for additional info.  
 > Extras can be done by adding `features=['name_of_the_extra']` to the toml entry mentioned above
->>>>>>> 2d1449e1
 
 ## Contributing
 
@@ -292,9 +227,12 @@
 
 We welcome contributions to our project! Here's a brief overview of our development process:
 
-- __Code Standards__: We use `pylint`, `black`, and `mypy` to maintain code standards. Please ensure your code passes these checks by running `make check`. No errors or warnings should be reported by the linter before you submit a pull request.
-
-- __Testing__: We use `pytest` for testing. Run the tests with `make test` and ensure all tests pass before submitting a pull request.
+- __Code Standards__: We use `pylint`, `black`, and `mypy` to maintain code standards. Please ensure your code passes
+  these checks by running `make check`. No errors or warnings should be reported by the linter before you submit a pull
+  request.
+
+- __Testing__: We use `pytest` for testing. Run the tests with `make test` and ensure all tests pass before submitting
+  a pull request.
 
 - __Release Process__: We aim for frequent releases. Typically when we have a new feature or bugfix, a developer with
   admin rights will create a new release on GitHub and publish the new version to PyPI.
