name: release 

on:
  push:
    tags:
    - koheesio-v*
    branches:
    - main

concurrency:
  group: ${{ github.workflow }}-${{ github.event.pull_request.number || github.sha }}
  cancel-in-progress: true

defaults:
  run:
    shell: bash

env:
  APP_NAME: koheesio
  PYTHON_VERSION: "3.12"
  PYOXIDIZER_VERSION: "0.24.0"
  DIST_URL: "https://github.com/Nike-Inc/koheesio/releases"

jobs:
  python-artifacts:
    name: Build wheel and source distribution
    runs-on: ubuntu-latest

    outputs:
      old-version: ${{ steps.version.outputs.old-version }}
      version: ${{ steps.version.outputs.version }}

    steps:
    - name: Checkout code
      uses: actions/checkout@v4
      with:
        fetch-depth: 0

    - name: Set up Python ${{ env.PYTHON_VERSION }}
      uses: actions/setup-python@v5
      with:
        python-version: ${{ env.PYTHON_VERSION }}

    - name: Install Hatch
      uses: pypa/hatch@install

    # Windows installers don't accept non-integer versions so we ubiquitously
    # perform the following transformation: X.Y.Z.devN -> X.Y.Z.N
    - name: Set project version
      id: version
      run: |-
        old_version="$(hatch version)"
        version="${old_version/dev/}"

        echo "old-version=$old_version" >> $GITHUB_OUTPUT
        echo "version=$version" >> $GITHUB_OUTPUT
        echo "$version"
        
    - name: Build
      run: hatch build

    - name: Upload artifacts
      uses: actions/upload-artifact@v4
      with:
        name: python-artifacts
        path: dist/*
        if-no-files-found: error
  
  publish-pypi:
    name: Publish to PyPI
<<<<<<< HEAD
=======
    needs: python-artifacts
>>>>>>> 5957a76f
    if: github.event_name == 'push' && startsWith(github.event.ref, 'refs/tags')
    runs-on: ubuntu-latest
    # Specifying a GitHub environment is optional, but strongly encouraged
    environment: release
    permissions:
      # IMPORTANT: this permission is mandatory for trusted publishing
      id-token: write

    steps:
      - name: Download Python artifacts
        uses: actions/download-artifact@v4
        with:
          name: python-artifacts
          path: dist

      - name: Publish package to PyPI
        uses: pypa/gh-action-pypi-publish@v1.8.14
        with:
          print-hash: true<|MERGE_RESOLUTION|>--- conflicted
+++ resolved
@@ -68,10 +68,7 @@
   
   publish-pypi:
     name: Publish to PyPI
-<<<<<<< HEAD
-=======
     needs: python-artifacts
->>>>>>> 5957a76f
     if: github.event_name == 'push' && startsWith(github.event.ref, 'refs/tags')
     runs-on: ubuntu-latest
     # Specifying a GitHub environment is optional, but strongly encouraged
