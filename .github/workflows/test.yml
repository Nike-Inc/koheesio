name: Test
run-name: ${{ 'Tests for PR ' }}${{ github.event.pull_request.number }}${{ ' by ' }}${{ github.event.pull_request.user.login }}


on:
  pull_request:
    branches:
    - main
    - release/*
  workflow_dispatch:
    inputs:
      logLevel:
        description: 'Log level'
        required: true
        default: 'warning'
        type: choice
        options:
        - info
        - warning
        - debug

concurrency:
  group: ${{ github.workflow }}-${{ github.event.pull_request.number || github.sha }}
  cancel-in-progress: true

env:
  STABLE_PYTHON_VERSION: '3.11'
  PYTHONUNBUFFERED: "1"
  FORCE_COLOR: "1"

jobs:
  check_changes:
    runs-on: ubuntu-latest
    outputs:
      python_changed: ${{ steps.check.outputs.python_changed }}
      toml_changed: ${{ steps.check.outputs.toml_changed }}
    steps:
    - name: Checkout code
      uses: actions/checkout@v4
      with:
        fetch-depth: 0
        ref: ${{ github.event.pull_request.head.ref }}
        repository: ${{ github.event.pull_request.head.repo.full_name }}
    - name: Fetch target branch
<<<<<<< HEAD
      run: git fetch origin ${{ github.event.pull_request.base.ref || 'main'}}:${{ github.event.pull_request.head.ref || 'main'}}
=======
      run: git fetch origin ${{ github.event.pull_request.base.ref || 'main'}}:${{ github.event.pull_request.base.ref || 'main'}}
>>>>>>> 93f413eb
    - name: Check changes
      id: check
      run: |
          # Set the base reference for the git diff
          BASE_REF=${{ github.event.pull_request.base.ref || 'main' }}
        
          # Check for changes in this PR / commit
          git_diff_output=$(git diff --name-only $BASE_REF ${{ github.event.after }})
        
          # Count the number of changes to Python and TOML files
          python_changed=$(echo "$git_diff_output" | grep '\.py$' | wc -l)
          toml_changed=$(echo "$git_diff_output" | grep '\.toml$' | wc -l)
        
          # Write the changes to the GITHUB_OUTPUT environment file
          echo "python_changed=$python_changed" >> $GITHUB_OUTPUT
          echo "toml_changed=$toml_changed" >> $GITHUB_OUTPUT

  tests:
    needs: check_changes
    if: needs.check_changes.outputs.python_changed > 0 || needs.check_changes.outputs.toml_changed > 0 || github.event_name == 'workflow_dispatch'
    name: Python ${{ matrix.python-version }} with PySpark ${{ matrix.pyspark-version }} on ${{ startsWith(matrix.os, 'macos-') && 'macOS' || startsWith(matrix.os, 'windows-') && 'Windows' || 'Linux' }}
    runs-on: ${{ matrix.os }}

    strategy:
      fail-fast: false
      matrix:
#        os: [ubuntu-latest, windows-latest, macos-latest]  # FIXME: Add Windows and macOS
        os: [ubuntu-latest]
        python-version: ['3.9', '3.10', '3.11', '3.12']
        pyspark-version: ['33', '34', '35', '35r']
        exclude:
          - python-version: '3.9'
            pyspark-version: '35'
          - python-version: '3.9'
            pyspark-version: '35r'
          - python-version: '3.11'
            pyspark-version: '33'
          - python-version: '3.11'
            pyspark-version: '34'
          - python-version: '3.12'
            pyspark-version: '33'
          - python-version: '3.12'
            pyspark-version: '34'

    steps:
    - uses: actions/checkout@v4

    - name: Set up Python ${{ matrix.python-version }}
      uses: actions/setup-python@v5
      with:
        python-version: ${{ matrix.python-version }}

    - name: Install Hatch
      uses: pypa/hatch@install

#    - name: Check Code Quality
#      run:  |-
#        hatch fmt --check --python=${{ matrix.python-version }}

    - name: Run tests
      run: hatch test --python=${{ matrix.python-version }} -i version=pyspark${{ matrix.pyspark-version }} --verbose

  # https://github.com/marketplace/actions/alls-green#why
  final_check: # This job does nothing and is only used for the branch protection
    if: always()

    needs:
    - check_changes
    - tests 

    runs-on: ubuntu-latest

    steps:
    - name: Decide whether the needed jobs succeeded or failed
      uses: re-actors/alls-green@release/v1
      with:
        jobs: ${{ toJSON(needs) }}
        allowed-skips: tests<|MERGE_RESOLUTION|>--- conflicted
+++ resolved
@@ -42,11 +42,7 @@
         ref: ${{ github.event.pull_request.head.ref }}
         repository: ${{ github.event.pull_request.head.repo.full_name }}
     - name: Fetch target branch
-<<<<<<< HEAD
       run: git fetch origin ${{ github.event.pull_request.base.ref || 'main'}}:${{ github.event.pull_request.head.ref || 'main'}}
-=======
-      run: git fetch origin ${{ github.event.pull_request.base.ref || 'main'}}:${{ github.event.pull_request.base.ref || 'main'}}
->>>>>>> 93f413eb
     - name: Check changes
       id: check
       run: |
